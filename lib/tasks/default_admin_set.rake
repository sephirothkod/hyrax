namespace :hyrax do
  namespace :default_admin_set do
    desc "Create the Default Admin Set"
    task create: :environment do
      id = AdminSet.find_or_create_default_admin_set_id
<<<<<<< HEAD
      if Hyrax::PermissionTemplate.find_by(source_id: id)
        $stdout.puts "Successfully created default admin set"
      else
        $stderr.puts "ERROR: Default admin set exists but it does not have an " \
=======
      unless Hyrax::PermissionTemplate.find_by(admin_set_id: id)
        warn "ERROR: Default admin set exists but it does not have an " \
>>>>>>> 2b551726
          "associated permission template.\n\nThis may happen if you cleared your " \
          "database but you did not clear out Fedora and Solr.\n\n" \
          "You could manually create the permission template in the rails console" \
          " (non-destructive):\n\n" \
          "    Hyrax::PermissionTemplate.create!(source_id: AdminSet::DEFAULT_ID)\n\n" \
          "OR you could start fresh by clearing Fedora and Solr (destructive):\n\n" \
          "    require 'active_fedora/cleaner'\n" \
          "    ActiveFedora::Cleaner.clean!\n\n"
      end
    end
  end
end<|MERGE_RESOLUTION|>--- conflicted
+++ resolved
@@ -3,15 +3,10 @@
     desc "Create the Default Admin Set"
     task create: :environment do
       id = AdminSet.find_or_create_default_admin_set_id
-<<<<<<< HEAD
       if Hyrax::PermissionTemplate.find_by(source_id: id)
         $stdout.puts "Successfully created default admin set"
       else
-        $stderr.puts "ERROR: Default admin set exists but it does not have an " \
-=======
-      unless Hyrax::PermissionTemplate.find_by(admin_set_id: id)
         warn "ERROR: Default admin set exists but it does not have an " \
->>>>>>> 2b551726
           "associated permission template.\n\nThis may happen if you cleared your " \
           "database but you did not clear out Fedora and Solr.\n\n" \
           "You could manually create the permission template in the rails console" \
