--- conflicted
+++ resolved
@@ -1,13 +1,7 @@
 module Hyrax
-<<<<<<< HEAD
-  class BatchCreateFailureService < MessageUserService
-    attr_reader :user, :messages
-    def initialize(user, messages)
-=======
   class BatchCreateFailureService < AbstractMessageService
     attr_reader :user
     def initialize(user)
->>>>>>> adf413a3
       @user = user
       @messages = messages.to_sentence
     end
