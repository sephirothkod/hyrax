--- conflicted
+++ resolved
@@ -9,12 +9,9 @@
        CurationConcerns::Actors::AttachFilesActor,
        CurationConcerns::Actors::ApplyOrderActor,
        CurationConcerns::Actors::InterpretVisibilityActor,
-<<<<<<< HEAD
        GrantEditToDepositorActor,
        CurationConcerns::Actors::InitializeWorkflowActor,
-=======
        ApplyPermissionTemplateActor,
->>>>>>> 19f8fd7b
        model_actor(curation_concern)]
     end
   end
