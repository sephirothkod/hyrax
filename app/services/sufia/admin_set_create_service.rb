module Sufia
  # Creates AdminSets
  class AdminSetCreateService
<<<<<<< HEAD
=======
    DEFAULT_ID = 'admin_sets/default'.freeze
    DEFAULT_WORKFLOW_NAME = 'default'.freeze

>>>>>>> 6efa1897
    def self.create_default!
      return if AdminSet.exists?(AdminSet::DEFAULT_ID)
      admin_set = AdminSet.new(id: AdminSet::DEFAULT_ID, title: ['Default Admin Set'])
      begin
        new(admin_set, nil, DEFAULT_WORKFLOW_NAME).create
      rescue ActiveFedora::IllegalOperation
        # It is possible that another thread created the AdminSet just before this method
        # was called, so ActiveFedora will raise IllegalOperation. In this case we can safely
        # ignore the error.
        Rails.logger.error("AdminSet ID=#{AdminSet::DEFAULT_ID} may or may not have been created due to threading issues.")
      end
    end

    # @param admin_set [AdminSet] the admin set to operate on
    # @param creating_user [User] the user who created the admin set.
    def initialize(admin_set, creating_user, workflow_name)
      @admin_set = admin_set
      @creating_user = creating_user
      @workflow_name = workflow_name
    end

    attr_reader :creating_user, :admin_set, :workflow_name

    # Creates an admin set, setting the creator and the default access controls.
    # @return [TrueClass, FalseClass] true if it was successful
    def create
      admin_set.read_groups = ['public']
      admin_set.edit_groups = ['admin']
      admin_set.creator = [creating_user.user_key] if creating_user
      admin_set.save.tap do |result|
        create_permission_template if result
      end
    end

    def access_grants_attributes
      return [] unless creating_user
      [{ agent_type: 'user', agent_id: creating_user.user_key, access: 'manage' }]
    end

    def create_permission_template
      PermissionTemplate.create!(admin_set_id: admin_set.id,
                                 access_grants_attributes: access_grants_attributes,
                                 workflow_name: workflow_name)
    end
  end
end<|MERGE_RESOLUTION|>--- conflicted
+++ resolved
@@ -1,12 +1,8 @@
 module Sufia
   # Creates AdminSets
   class AdminSetCreateService
-<<<<<<< HEAD
-=======
-    DEFAULT_ID = 'admin_sets/default'.freeze
     DEFAULT_WORKFLOW_NAME = 'default'.freeze
 
->>>>>>> 6efa1897
     def self.create_default!
       return if AdminSet.exists?(AdminSet::DEFAULT_ID)
       admin_set = AdminSet.new(id: AdminSet::DEFAULT_ID, title: ['Default Admin Set'])
