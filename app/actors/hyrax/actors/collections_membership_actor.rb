module Hyrax
  module Actors
    # Adds membership to and removes membership from collections.
    # This decodes parameters that follow the rails nested parameters conventions:
    # e.g.
    #   'member_of_collections_attributes' => {
    #     '0' => { 'id' = '12312412'},
    #     '1' => { 'id' = '99981228', '_destroy' => 'true' }
    #   }
    #
    class CollectionsMembershipActor < AbstractActor
      # @param [Hyrax::Actors::Environment] env
      # @return [Boolean] true if create was successful
      def create(env)
<<<<<<< HEAD
        attributes_collection = env.attributes.delete(:member_of_collections_attributes)
        extract_collection_id(env, attributes_collection)
        assign_nested_attributes_for_collection(env, attributes_collection) &&
          next_actor.create(env)
=======
        assign_nested_attributes_for_collection(env) && next_actor.create(env)
>>>>>>> 089bff9e
      end

      # @param [Hyrax::Actors::Environment] env
      # @return [Boolean] true if update was successful
      def update(env)
        assign_nested_attributes_for_collection(env) && next_actor.update(env)
      end

      private

        ##
        # Attaches any unattached members.  Deletes those that are marked _delete
        # @param [Hash<Hash>] a collection of members
<<<<<<< HEAD
        def assign_nested_attributes_for_collection(env, attributes_collection)
          return true unless attributes_collection
          return false unless valid_membership?(env, attributes_collection)
=======
        # rubocop:disable Metrics/MethodLength
        def assign_nested_attributes_for_collection(env)
          attributes_collection ||= env.attributes.delete(:member_of_collections_attributes)
          return assign_for_collection_ids(env) unless attributes_collection

          emit_deprecation if env.attributes.delete(:member_of_collection_ids)
>>>>>>> 089bff9e

          attributes_collection = attributes_collection.sort_by { |i, _| i.to_i }.map { |_, attributes| attributes }
          # checking for existing works to avoid rewriting/loading works that are already attached
          existing_collections = env.curation_concern.member_of_collection_ids
          attributes_collection.each do |attributes|
            next if attributes['id'].blank?
            if existing_collections.include?(attributes['id'])
              remove(env.curation_concern, attributes['id']) if has_destroy_flag?(attributes)
            else
              add(env, attributes['id'])
            end
          end

          true
        end
        # rubocop:enable Metrics/MethodLength

        ##
        # @deprecated supports old :member_of_collection_ids arguments
        def emit_deprecation
          Deprecation.warn(self, ':member_of_collections_attributes and :member_of_collection_ids were both ' \
                                 ' passed. :member_of_collection_ids is ignored when both are passed and is ' \
                                 'deprecated for removal in Hyrax 3.0.')
        end

        ##
        # @deprecated supports old :member_of_collection_ids arguments
        def assign_for_collection_ids(env)
          collection_ids = env.attributes.delete(:member_of_collection_ids)

          if collection_ids
            Deprecation.warn(self, ':member_of_collection_ids has been deprecated for removal in Hyrax 3.0. ' \
                                   'use :member_of_collections_attributes instead.')

            other_collections = collections_without_edit_access(env)

            collections = ::Collection.find(collection_ids)
            raise "Tried to assign collections with ids: #{collection_ids}, but none were found" unless
              collections

            env.curation_concern.member_of_collections = collections
            env.curation_concern.member_of_collections.concat(other_collections)
          end

          true
        end

        ##
        # @deprecated supports old :member_of_collection_ids arguments
        def collections_without_edit_access(env)
          env.curation_concern.member_of_collections.select { |coll| env.current_ability.cannot?(:edit, coll) }
        end

        # Adds the item to the ordered members so that it displays in the items
        # along side the FileSets on the show page
        def add(env, id)
          collection = Collection.find(id)
          return unless env.current_ability.can?(:deposit, collection)
          env.curation_concern.member_of_collections << collection
        end

        # Remove the object from the members set and the ordered members list
        def remove(curation_concern, id)
          collection = Collection.find(id)
          curation_concern.member_of_collections.delete(collection)
        end

        # Determines if a hash contains a truthy _destroy key.
        # rubocop:disable Naming/PredicateName
        def has_destroy_flag?(hash)
          ActiveFedora::Type::Boolean.new.cast(hash['_destroy'])
        end
        # rubocop:enable Naming/PredicateName

        # Extact a singleton collection id from the collection attributes and save it in env.  Later in the actor stack,
        # in apply_permission_template_actor.rb, `env.attributes[:collection_id]` will be used to apply the
        # permissions of the collection to the created work.  With one and only one collection, the work is seen as
        # being created directly in that collection.  The permissions will not be applied to the work if the collection
        # type is configured not to allow that or if the work is being created in more than one collection.
        #
        # @param [Hash] attributes_collection which was extracted from env[:member_of_collections_attributes] in create().
        # e.g.
        #   'attributes_collection' => {
        #     '0' => { 'id' = '12312412'},
        #   }
        #
        # Given an array of collection_attributes when it is size:
        # * 0 do not set `env.attributes[:collection_id]`
        # * 1 set `env.attributes[:collection_id]` to the one and only one collection
        # * 2+ do not set `env.attributes[:collection_id]`
        #
        # NOTE: Only called from create.  All collections are being added as parents of a work.  None are being removed.
        def extract_collection_id(env, attributes_collection)
          # Determine if the work is being created in one and only one collection.
          return unless attributes_collection && attributes_collection.size == 1

          # Extract the collection id from attributes_collection,
          collection_id = attributes_collection.first.second['id']

          # Do not apply permissions to work if collection type is configured not to
          collection = ::Collection.find(collection_id)
          return unless collection.share_applies_to_new_works?

          # Save the collection id in env for use in apply_permission_template_actor
          env.attributes[:collection_id] = collection_id
        end

        def valid_membership?(env, attributes_collection)
          collection_ids = attributes_collection.map { |_, attributes| attributes['id'] }
          multiple_memberships = Hyrax::MultipleMembershipChecker.new(item: env.curation_concern).check(collection_ids: collection_ids)
          if multiple_memberships
            env.curation_concern.errors.add(:collections, multiple_memberships)
            return false
          end
          true
        end
    end
  end
end<|MERGE_RESOLUTION|>--- conflicted
+++ resolved
@@ -2,7 +2,8 @@
   module Actors
     # Adds membership to and removes membership from collections.
     # This decodes parameters that follow the rails nested parameters conventions:
-    # e.g.
+    #
+    # @example a collections attribute hash
     #   'member_of_collections_attributes' => {
     #     '0' => { 'id' = '12312412'},
     #     '1' => { 'id' = '99981228', '_destroy' => 'true' }
@@ -12,14 +13,8 @@
       # @param [Hyrax::Actors::Environment] env
       # @return [Boolean] true if create was successful
       def create(env)
-<<<<<<< HEAD
-        attributes_collection = env.attributes.delete(:member_of_collections_attributes)
-        extract_collection_id(env, attributes_collection)
-        assign_nested_attributes_for_collection(env, attributes_collection) &&
-          next_actor.create(env)
-=======
+        extract_collection_id(env)
         assign_nested_attributes_for_collection(env) && next_actor.create(env)
->>>>>>> 089bff9e
       end
 
       # @param [Hyrax::Actors::Environment] env
@@ -32,19 +27,19 @@
 
         ##
         # Attaches any unattached members.  Deletes those that are marked _delete
-        # @param [Hash<Hash>] a collection of members
-<<<<<<< HEAD
-        def assign_nested_attributes_for_collection(env, attributes_collection)
-          return true unless attributes_collection
-          return false unless valid_membership?(env, attributes_collection)
-=======
+        #
+        # @param env [Hyrax::Actors::Enviornment]
+        # @return [Boolean]
+        #
         # rubocop:disable Metrics/MethodLength
+        # rubocop:disable Metrics/CyclomaticComplexity, Metrics/PerceivedComplexity
         def assign_nested_attributes_for_collection(env)
-          attributes_collection ||= env.attributes.delete(:member_of_collections_attributes)
+          attributes_collection = env.attributes.delete(:member_of_collections_attributes)
+
           return assign_for_collection_ids(env) unless attributes_collection
 
           emit_deprecation if env.attributes.delete(:member_of_collection_ids)
->>>>>>> 089bff9e
+          return false unless valid_membership?(env, attributes_collection)
 
           attributes_collection = attributes_collection.sort_by { |i, _| i.to_i }.map { |_, attributes| attributes }
           # checking for existing works to avoid rewriting/loading works that are already attached
@@ -61,6 +56,7 @@
           true
         end
         # rubocop:enable Metrics/MethodLength
+        # rubocop:enable Metrics/CyclomaticComplexity, Metrics/PerceivedComplexity
 
         ##
         # @deprecated supports old :member_of_collection_ids arguments
@@ -125,11 +121,7 @@
         # being created directly in that collection.  The permissions will not be applied to the work if the collection
         # type is configured not to allow that or if the work is being created in more than one collection.
         #
-        # @param [Hash] attributes_collection which was extracted from env[:member_of_collections_attributes] in create().
-        # e.g.
-        #   'attributes_collection' => {
-        #     '0' => { 'id' = '12312412'},
-        #   }
+        # @param env [Hyrax::Actors::Enviornment]
         #
         # Given an array of collection_attributes when it is size:
         # * 0 do not set `env.attributes[:collection_id]`
@@ -137,7 +129,10 @@
         # * 2+ do not set `env.attributes[:collection_id]`
         #
         # NOTE: Only called from create.  All collections are being added as parents of a work.  None are being removed.
-        def extract_collection_id(env, attributes_collection)
+        def extract_collection_id(env)
+          attributes_collection =
+            env.attributes.fetch(:member_of_collections_attributes) { nil }
+
           # Determine if the work is being created in one and only one collection.
           return unless attributes_collection && attributes_collection.size == 1
 
