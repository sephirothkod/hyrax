h4 .small {
  color: $navbar-default-toggle-icon-bar-bg;
}

.table thead th {
  text-align: center;
}

.table {
  > tbody {
    > tr[id*='detail_'] {
      > td {
        padding: 0px;

        .expanded-details {
          display: none;
          padding: 0.8em;
          font-size: 0.9em;

          dt {
            text-align: right;
          }
          dd {
            margin-left: -15px;
            min-height: 1.5em;
          }
        }
      }
    }

    .document-title {
      word-break: break-all;
    }
  }
}

.table-zebra-striped tbody > tr.zebra:nth-child(odd) > td,
.table-zebra-striped tbody > tr.zebra:nth-child(odd) + tr > td,
.table-zebra-striped tbody > tr.zebra:nth-child(odd) > th {
  background-color: #f9f9f9;
}

.file_listing_thumbnail {
<<<<<<< HEAD
  @extend .media-object !optional;
=======
>>>>>>> 45cc2cbb
  width: 64px;
}

.nav > li > a.accordion-toggle {
  padding-left: 5px;
  padding-right: 5px;
}

.slide-list {
  list-style: none;
  padding: 0px 0px 0px 15px;

  li {
    @extend .clearfix;
    margin-bottom: 0.4em;
    border-bottom: 1px solid $gray-lighter;
    padding-bottom: 0.4em;

    &:first-child {
      border-top: 1px solid $gray-lighter;
      padding-top: 0.4em;
    }
  }

  .facet-count {
    padding-left: 0.2em;
    padding-right: 0.2em;
    background: $gray-lighter;
    float: right;
    display: block;
  }

}

.sorts-dash, .sorts, .expandable_new {
  cursor: pointer;
}
.sort-toggle {
  padding: 10px 0 10px 0;
}
.caret.up {
  border-top: 0;
  border-bottom: 4px solid;
  content: "";
}

.tr-detail {
  display: none;
}

.visibility-link:hover {
  text-decoration: none;
}

.portal {
  border: 1px solid $gray-lightish;
  margin: 5px;
  padding: 5px;
  h3 {
    margin-top: 10px;
  }
}

.heading-tile {
  border-right: 1px solid $gray-lightish;
  margin-top: 10px;
  margin-bottom: 10px;
  text-align: center;
  font-size: x-large;
  font-weight: normal;
  span {
    display: block;
  }
}

.heading-row {
  border-bottom: 1px solid $gray-lightish;
}

input.batch_document_selector {
  margin: 10px 10px 2px 10px;
  padding: 0px;
}

input#check_all {
  padding: 0;
  margin: 3px 3px 3px 10px;
}

.constraints-container {
  margin-bottom: 10px;
}

#collection-list-container {
  .collection-list {
    li {
      list-style: none;
    }
  }
  .modal-footer {
    div, form {
      display: inline;
    }
  }
}

#documents {
  .media-body {
    padding-top: 12px;
  }
  td {
    vertical-align: middle;
  }
}

#my_nav {
  margin-bottom: 20px;
}

#check_all:disabled:hover:before {
  content: "Too many items, can not select all.";
  border: 1px;
  font-size: .75em;
  display: block;
  width: 30em;
}<|MERGE_RESOLUTION|>--- conflicted
+++ resolved
@@ -41,10 +41,6 @@
 }
 
 .file_listing_thumbnail {
-<<<<<<< HEAD
-  @extend .media-object !optional;
-=======
->>>>>>> 45cc2cbb
   width: 64px;
 }
 
