function batch_edit_init () {

    // initialize popover helpers
    $("a[rel=popover]").popover({ html: true });

    function deserialize(Params) {
        var Data = Params.split("&");
        var i = Data.length;
        var Result  = {};
        while (i--) {
            var Pair = decodeURIComponent(Data[i]).split("=");
            var key = Pair[0];
            var val = Pair[1];
            if (Result[key] != null) {
                if(!$.isArray(Result[key])) Result[key] = [Result[key]];
                Result[key].push(val);
            } else
                Result[key] = val;
        }
        return Result;
    }

    var ajaxManager = (function () {
        var requests = [];
        var running = false;
        return {
            addReq: function (opt) {
                requests.push(opt);
            },
            removeReq: function (opt) {
                if ($.inArray(opt, requests) > -1)
                    requests.splice($.inArray(opt, requests), 1);
            },
            runNow: function () {
                clearTimeout(this.tid);
                if (!running) {
                    this.run();
                }
            },
            run: function () {
                running = true;
                var self = this;

                if (requests.length) {

                    // combine data from multiple requests
                    if (requests.length > 1) {
                      requests = this.combine_requests(requests);
                    }

                    requests = this.setup_request_complete(requests);
                    $.ajax(requests[0]);
                } else {
                    self.tid = setTimeout(function () {
                        self.run.apply(self, []);
                    }, 500);
                    running = false;
                }
            },
            stop: function () {
                requests = [];
                clearTimeout(this.tid);
            },
            setup_request_complete: function (requests) {
                oriComp = requests[0].complete;

                requests[0].complete = [ function (e) {
                    req = requests.shift();
                    if (typeof req.form === 'object') {
                        for (f in req.form) {
                            form_id = form[f];
                            after_ajax(form_id);
                        }
                    }
                    this.tid = setTimeout(function () {
                        ajaxManager.run.apply(ajaxManager, []);
                    }, 50);
                    return true;
                }];
                if (typeof oriComp === 'function') requests[0].complete.push(oriComp);
                return requests;
            },
            combine_requests: function (requests) {
                var data = deserialize(requests[0].data.replace(/\+/g, " "));
                form = [requests[0].form]
                for (var i = requests.length - 1; i > 0; i--) {
                    req = requests.pop();
                    adata = deserialize(req.data.replace(/\+/g, " "));

                    for (key in  Object.keys(adata)) {
                        curKey = Object.keys(adata)[key];
                        if (curKey.slice(0, 12) == "generic_file") {
                            data[curKey] = adata[curKey];
                            form.push(req.form);
                        }
                    }
                }
                requests[0].data = $.param(data);
                requests[0].form = form;
                return requests;
            }
        };
    }());


    ajaxManager.run();

<<<<<<< HEAD
    function formButtons(form_id) {
        return $('#' + form_id + ' .btn')
    }

    function formFields(form_id) {
        return $('#' + form_id + ' .form-group > *')
    }

    function formRightPanel(form_id) {
        return $('#' + form_id + ' .form-group')
    }

    function disableForm(form_id) {
        formButtons(form_id).attr("disabled", "disabled");
        formRightPanel(form_id).addClass("loading");
        formFields(form_id).addClass('invisible')
    }

    function enableForm(form_id) {
        formButtons(form_id).removeAttr("disabled");
        formRightPanel(form_id).removeClass("loading");
        formFields(form_id).removeClass('invisible')
    }

    function after_ajax(form_id) {
        var key = form_id.replace("form_", "");
        $("#status_" + key).html("Changes Saved");
        enableForm(form_id);
    }

    function before_ajax(form_id) {
        disableForm(form_id);
    }

=======

    function after_ajax(form) {
        form.enableForm();
    }

    function before_ajax(form) {
        form.disableForm();
    }

    var BatchEditField = function (form) {
        this.form = form;
        this.formButtons = form.find('.btn');
        this.formFields = form.find('.form-group > *');
        this.formRightPanel = form.find('.form-group');
        this.statusField = form.find('.status');
    }

    BatchEditField.prototype = {
        disableForm: function () {
            this.formButtons.attr("disabled", "disabled");
            this.formRightPanel.addClass("loading");
            this.formFields.addClass('invisible')
        },

        enableForm: function () {
            this.statusField.html("Changes Saved");
            this.formButtons.removeAttr("disabled");
            this.formRightPanel.removeClass("loading");
            this.formFields.removeClass('invisible')
        }
    }

>>>>>>> 45cc2cbb
    function runSave(e) {
        e.preventDefault();
        var button = $(this);
        var form = button.closest('form');
<<<<<<< HEAD
        var form_id = form[0].id;
        before_ajax(form_id);
=======
        var f = new BatchEditField(form);
        var form_id = form[0].id;
        before_ajax(f);
>>>>>>> 45cc2cbb

        ajaxManager.addReq({
            form: form_id,
            queue: "add_doc",
            url: form.attr("action"),
            dataType: "json",
            type: form.attr("method").toUpperCase(),
            data: form.serialize(),
            success: function (e) {
                after_ajax(f);
            },
            fail: function (e) {
                alert("Error!  Status: " + e.status);
            }
        });
        setTimeout(ajaxManager.runNow(), 100);
    }

    $("#permissions_save").click(runSave);
    $(".field-save").click(runSave);
}



// turbolinks triggers page:load events on page transition
// If app isn't using turbolinks, this event will never be triggered, no prob.
$(document).on('page:load', function() {
    batch_edit_init();
});

$(document).ready(function() {
    batch_edit_init();
});<|MERGE_RESOLUTION|>--- conflicted
+++ resolved
@@ -105,42 +105,6 @@
 
     ajaxManager.run();
 
-<<<<<<< HEAD
-    function formButtons(form_id) {
-        return $('#' + form_id + ' .btn')
-    }
-
-    function formFields(form_id) {
-        return $('#' + form_id + ' .form-group > *')
-    }
-
-    function formRightPanel(form_id) {
-        return $('#' + form_id + ' .form-group')
-    }
-
-    function disableForm(form_id) {
-        formButtons(form_id).attr("disabled", "disabled");
-        formRightPanel(form_id).addClass("loading");
-        formFields(form_id).addClass('invisible')
-    }
-
-    function enableForm(form_id) {
-        formButtons(form_id).removeAttr("disabled");
-        formRightPanel(form_id).removeClass("loading");
-        formFields(form_id).removeClass('invisible')
-    }
-
-    function after_ajax(form_id) {
-        var key = form_id.replace("form_", "");
-        $("#status_" + key).html("Changes Saved");
-        enableForm(form_id);
-    }
-
-    function before_ajax(form_id) {
-        disableForm(form_id);
-    }
-
-=======
 
     function after_ajax(form) {
         form.enableForm();
@@ -173,19 +137,13 @@
         }
     }
 
->>>>>>> 45cc2cbb
     function runSave(e) {
         e.preventDefault();
         var button = $(this);
         var form = button.closest('form');
-<<<<<<< HEAD
-        var form_id = form[0].id;
-        before_ajax(form_id);
-=======
         var f = new BatchEditField(form);
         var form_id = form[0].id;
         before_ajax(f);
->>>>>>> 45cc2cbb
 
         ajaxManager.addReq({
             form: form_id,
