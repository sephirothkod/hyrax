--- conflicted
+++ resolved
@@ -115,53 +115,16 @@
   # and that the object is already has a pid set
   def create_thumbnail
     return if self.content.content.nil?
-<<<<<<< HEAD
-    image_path = write_payload_to_tempfile
-
-    if ["application/pdf"].include? self.mime_type
-      create_pdf_thumbnail(image_path)
-    elsif ["image/png","image/jpeg", "image/gif"].include? self.mime_type
-      create_image_thumbnail(image_path)
-=======
     if ["application/pdf"].include? self.mime_type
       create_pdf_thumbnail
     elsif ["image/png","image/jpeg", "image/gif"].include? self.mime_type
       create_image_thumbnail
->>>>>>> 63957d7a
     # if we can figure out how to do video
     #elsif ["video/mpeg", "video/mp4"].include? self.mime_type
     # TODO
     end
   end
 
-<<<<<<< HEAD
-  def write_payload_to_tempfile
-    f = Tempfile.new("#{self.pid}-#{self.content.dsVersionID}")
-    f.binmode
-    if self.content.content.respond_to? :read
-      f.write(self.content.content.read)
-    else
-      f.write(self.content.content)
-    end 
-    f.close
-    f.path
-  end
-
-  def create_pdf_thumbnail(image_path)
-    pdf = Magick::ImageList.new(image_path)[0]
-    thumb = pdf.scale(45, 60)
-    tmp_thumb = File.new("/tmp/#{self.pid}-#{self.content.dsVersionID}-thumb.png", "w+")
-    thumb.write tmp_thumb.path 
-    self.add_file_datastream(tmp_thumb, :dsid=>'thumbnail')
-    logger.debug "Has the content changed before saving? #{self.content.changed?}"
-    self.save
-    File.unlink(tmp_thumb.path)
-  end
-
-  def create_image_thumbnail(image_path)
-    img = Magick::ImageList.new(image_path)
-
-=======
   def create_pdf_thumbnail
     pdf = Magick::ImageList.new
     pdf.from_blob(content.content)
@@ -174,7 +137,6 @@
   def create_image_thumbnail
     img = Magick::ImageList.new
     img.from_blob(content.content)
->>>>>>> 63957d7a
     # horizontal img
     height = self.height.first.to_i
     width = self.width.first.to_i
@@ -192,22 +154,9 @@
         thumb = img.scale(width, height)
       end
     end
-<<<<<<< HEAD
-    tmp_thumb = File.new("/tmp/#{self.pid}-#{self.content.dsVersionID}-thumb.png", "w+")
-    thumb.write tmp_thumb.path 
-    self.add_file_datastream(tmp_thumb, :dsid=>'thumbnail')
-    logger.debug "Has the content changed before saving? #{self.content.changed?}"
-    self.save
-    File.unlink(tmp_thumb.path)
-  end
-
-  def zip_file?
-    mime_type == 'application/zip'
-=======
     self.thumbnail.content = thumb.to_blob
     logger.debug "Has the content before saving? #{self.content.changed?}"
     self.save
->>>>>>> 63957d7a
   end
 
   def append_metadata
