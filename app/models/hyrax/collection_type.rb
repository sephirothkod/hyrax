module Hyrax
  class CollectionType < ActiveRecord::Base
    self.table_name = 'hyrax_collection_types'
    validates :title, presence: true, uniqueness: true
    validates :machine_id, presence: true, uniqueness: true
    before_save :ensure_no_collections
    before_destroy :ensure_no_collections
    has_many :collection_type_participants, class_name: 'Hyrax::CollectionTypeParticipant', foreign_key: 'hyrax_collection_type_id', dependent: :destroy
<<<<<<< HEAD

    USER_COLLECTION_MACHINE_ID    = 'user_collection'.freeze
    USER_COLLECTION_DEFAULT_TITLE = 'User Collection'.freeze

    ADMIN_SET_MACHINE_ID = 'admin_set'.freeze
    ADMIN_SET_DEFAULT_TITLE = 'Admin Set'.freeze


=======
>>>>>>> db5a1912


    def title=(value)
      super
      assign_machine_id
    end

    # These are provided as a convenience method based on prior design discussions.
    # The deprecations are added to allow upstream developers to continue with what
    # they had already been doing. These can be removed as part of merging
    # the collections-sprint branch into master (or before hand if coordinated)
    alias_attribute :discovery, :discoverable
    deprecation_deprecate discovery: "prefer #discoverable instead"
    alias_attribute :sharing, :sharable
    deprecation_deprecate sharing: "prefer #sharable instead"
    alias_attribute :multiple_membership, :allow_multiple_membership
    deprecation_deprecate multiple_membership: "prefer #allow_multiple_membership instead"
    alias_attribute :workflow, :assigns_workflow
    deprecation_deprecate workflow: "prefer #assigns_workflow instead"
    alias_attribute :visibility, :assigns_visibility
    deprecation_deprecate visibility: "prefer #assigns_visibility instead"

    # Find the collection type associated with the Global Identifier (gid)
    # @param [String] gid - Global Identifier for this collection_type (e.g. gid://internal/hyrax-collectiontype/3)
    # @return [Hyrax::CollectionType] if record matching gid is found, an instance of Hyrax::CollectionType with id = the model_id portion of the gid (e.g. 3)
    # @return [False] if record matching gid is not found
    def self.find_by_gid(gid)
      find(GlobalID.new(gid).model_id)
    rescue ActiveRecord::RecordNotFound
      false
    end

    # Find the collection type associated with the Global Identifier (gid)
    # @param [String] gid - Global Identifier for this collection_type (e.g. gid://internal/hyrax-collectiontype/3)
    # @return [Hyrax::CollectionType] an instance of Hyrax::CollectionType with id = the model_id portion of the gid (e.g. 3)
    # @raise [ActiveRecord::RecordNotFound] if record matching gid is not found
    def self.find_by_gid!(gid)
      find(GlobalID.new(gid).model_id)
    rescue ActiveRecord::RecordNotFound
      raise ActiveRecord::RecordNotFound, "Couldn't find Hyrax::CollectionType matching GID '#{gid}'"
    end

    # Return the Global Identifier for this collection type.
    # @return [String] Global Identifier (gid) for this collection_type (e.g. gid://internal/hyrax-collectiontype/3)
    def gid
      return nil if id.nil?
      # TODO: From a modeling perspective, I'm not sure which of these we should make the <object_value>.  For now, we will store in Fedora object as string, but might want to revisit.
      # rdf_uri = RDF::URI.new(uri_gid) # TODO: Decide if this should return RDF::URI - ActiveTriples converts this to an ActiveTriples relationship that is a new triple with <subject> = gid uri
      uri_gid = URI::GID.build(app: GlobalID.app, model_name: model_name.name.parameterize.to_sym, model_id: id) unless id.nil? # ActiveTriples won't accept this as an <object_value>
      uri_gid.to_s # ActiveTriples treats this string version as a literal <object_value>
    end

    def collections
      return [] unless gid
      ActiveFedora::Base.where(collection_type_gid_ssim: gid.to_s)
    end

    def collections?
      collections.count > 0
    end

    def admin_set?
      machine_id == ADMIN_SET_MACHINE_ID
    end

    def user_collection?
      machine_id == USER_COLLECTION_MACHINE_ID
    end

    def self.find_or_create_default_collection_type
      find_by(machine_id: USER_COLLECTION_MACHINE_ID) || create_default_collection_type
    end

    def self.create_default_collection_type(machine_id: USER_COLLECTION_MACHINE_ID, title: USER_COLLECTION_DEFAULT_TITLE)
      create(machine_id: machine_id, title: title) do |c|
        c.description = 'A User Collection can be created by any user to organize their works.'
        c.nestable = false
        c.discoverable = true
        c.sharable = true
        c.allow_multiple_membership = true
        c.require_membership = false
        c.assigns_workflow = false
        c.assigns_visibility = false
      end
    end

    private

      def assign_machine_id
        # FIXME: This method allows for the possibility of collisions
        self.machine_id ||= title.parameterize.underscore.to_sym if title.present?
      end

      def ensure_no_collections
        return true unless collections?
        errors[:base] << I18n.t('hyrax.admin.collection_types.error_not_empty')
        throw :abort
      end
  end
end<|MERGE_RESOLUTION|>--- conflicted
+++ resolved
@@ -6,18 +6,12 @@
     before_save :ensure_no_collections
     before_destroy :ensure_no_collections
     has_many :collection_type_participants, class_name: 'Hyrax::CollectionTypeParticipant', foreign_key: 'hyrax_collection_type_id', dependent: :destroy
-<<<<<<< HEAD
 
     USER_COLLECTION_MACHINE_ID    = 'user_collection'.freeze
     USER_COLLECTION_DEFAULT_TITLE = 'User Collection'.freeze
 
     ADMIN_SET_MACHINE_ID = 'admin_set'.freeze
     ADMIN_SET_DEFAULT_TITLE = 'Admin Set'.freeze
-
-
-=======
->>>>>>> db5a1912
-
 
     def title=(value)
       super
