<% license_service = Sufia::LicenseService.new %>
<%= f.input :rights, as: :multi_value_select,
    collection: license_service.select_active_options,
    include_blank: true,
    item_helper: license_service.method(:include_current_value),
<<<<<<< HEAD
    input_html: { class: 'form-control' } %>
<%= render "sufia/file_sets/rights_modal" %>
=======
    input_html: { class: 'form-control' } %>
>>>>>>> 694ed193
<|MERGE_RESOLUTION|>--- conflicted
+++ resolved
@@ -3,9 +3,4 @@
     collection: license_service.select_active_options,
     include_blank: true,
     item_helper: license_service.method(:include_current_value),
-<<<<<<< HEAD
-    input_html: { class: 'form-control' } %>
-<%= render "sufia/file_sets/rights_modal" %>
-=======
-    input_html: { class: 'form-control' } %>
->>>>>>> 694ed193
+    input_html: { class: 'form-control' } %>