<%= render_breadcrumbs builder: Sufia::BootstrapBreadcrumbsBuilder %>
<h2 class="non lower">Batch Edit Descriptions &nbsp;&nbsp;&nbsp;<small>Click on labels below to edit file descriptions.</small> </h2>
<div class="scrollx scrolly fileHeight"> <!-- original values -->
  <h3> <b>Changes will be applied to: (<%= @names.size %> files) </b></h3>
   <%= @names.join(", ").html_safe %>
</div> <!-- /original values -->

<div >
  <h3> Descriptions:</h3>

    <ul class="nav nav-tabs">
      <li id="edit_descriptions_link" class="active"><a href="#descriptions_display" data-toggle="tab"><i class="glyphicon glyphicon-tags"></i> Descriptions</a></li>
      <li id="edit_permissions_link"><a href="#permissions_display" data-toggle="tab"><i class="glyphicon glyphicon-lock"></i> Permissions</a></li>
    </ul>
    <div class="tab-content">
      <div class="well tab-pane active" id="descriptions_display">
        <% @terms.each do |term| %>
          <div class="row">
<<<<<<< HEAD
            <!-- look into dashboard_actions.js -->
            <div class="col-sm-2 col-sm-offset-1">
              <a class="accordion-toggle grey glyphicon-chevron-right-helper collapsed" data-toggle="collapse" data-parent="#row_<%= term.to_s %>" href="#collapse_<%= term %>" id="expand_link_<%=term.to_s%>">
                <%= get_label(term) %> <span class="chevron"></span>
              </a>
            </div>
            <div id="collapse_<%= term.to_s %>" class="collapse scrolly col-sm-6">
                <%= simple_form_for @generic_file, url: batch_edits_path, method: :put, remote: true, html: { id: "form_#{term.to_s}", class: "ajax-form"} do |f| %>
=======
            <%= simple_form_for @generic_file, url: batch_edits_path, method: :put, remote: true,
              builder: Sufia::FormBuilder, html: { id: "form_#{term.to_s}", class: "ajax-form"} do |f| %>
              <div class="col-sm-2 col-sm-offset-1">
                <a class="accordion-toggle grey glyphicon-chevron-right-helper collapsed" data-toggle="collapse" href="#collapse_<%= term %>" id="expand_link_<%=term.to_s%>">
                  <%= f.input_label term %> <span class="chevron"></span>
                </a>
              </div>
              <div id="collapse_<%= term %>" class="collapse scrolly col-sm-6">
>>>>>>> 45cc2cbb
                  <%= hidden_field_tag('update_type', 'update') %>
                  <%= hidden_field_tag('key', term.to_s) %>
                  <%# TODO we don't need to show required %>
                  <%= render_edit_field_partial(term, f: f) %>
                  <div>
                    <%= f.submit "Save changes", class: 'btn btn-primary field-save updates-batches' , id: "#{term.to_s}_save" %>
                    <a class="btn btn-default" data-toggle="collapse" data-parent="#row_<%= term.to_s %>" href="#collapse_<%= term.to_s %>">Cancel </a>
<<<<<<< HEAD
                    <div id="status_<%= term.to_s %>" class="status fleft"></div>
                  </div>
                <% end %>
            </div>
=======
                    <div class="status fleft"></div>
                  </div>
              </div>
            <% end %>
>>>>>>> 45cc2cbb
          </div>
        <% end %>
      </div><!-- /well -->

      <div id="permissions_display" class="tab-pane">
        <%= form_for @generic_file, url: batch_edits_path, method: :put, remote: true, html: { id: "form_permissions", class: "ajax-form"} do |f| %>
           <%= hidden_field_tag('update_type', 'update') %>
           <%= hidden_field_tag('key', 'permissions') %>
           <%= render "generic_files/permission_form", f: f %>
         <div class="row">
            <%= f.submit "Save changes", class: 'btn btn-primary updates-batches', id: 'permissions_save' %>
            <div id="status_permissions" class="status fleft"></div>
         </div>
       <% end %>
     </div>
   </div> <!-- .tab-content -->

<!-- Ajax call to clear the batch before page uload. -->
<%= button_to "Clear Batch", { controller: :batch_edits, action: :clear }, form_class: 'hidden', remote: true, id: 'clear_batch' %>

</div><!-- descriptions_display --><|MERGE_RESOLUTION|>--- conflicted
+++ resolved
@@ -16,16 +16,6 @@
       <div class="well tab-pane active" id="descriptions_display">
         <% @terms.each do |term| %>
           <div class="row">
-<<<<<<< HEAD
-            <!-- look into dashboard_actions.js -->
-            <div class="col-sm-2 col-sm-offset-1">
-              <a class="accordion-toggle grey glyphicon-chevron-right-helper collapsed" data-toggle="collapse" data-parent="#row_<%= term.to_s %>" href="#collapse_<%= term %>" id="expand_link_<%=term.to_s%>">
-                <%= get_label(term) %> <span class="chevron"></span>
-              </a>
-            </div>
-            <div id="collapse_<%= term.to_s %>" class="collapse scrolly col-sm-6">
-                <%= simple_form_for @generic_file, url: batch_edits_path, method: :put, remote: true, html: { id: "form_#{term.to_s}", class: "ajax-form"} do |f| %>
-=======
             <%= simple_form_for @generic_file, url: batch_edits_path, method: :put, remote: true,
               builder: Sufia::FormBuilder, html: { id: "form_#{term.to_s}", class: "ajax-form"} do |f| %>
               <div class="col-sm-2 col-sm-offset-1">
@@ -34,7 +24,6 @@
                 </a>
               </div>
               <div id="collapse_<%= term %>" class="collapse scrolly col-sm-6">
->>>>>>> 45cc2cbb
                   <%= hidden_field_tag('update_type', 'update') %>
                   <%= hidden_field_tag('key', term.to_s) %>
                   <%# TODO we don't need to show required %>
@@ -42,17 +31,10 @@
                   <div>
                     <%= f.submit "Save changes", class: 'btn btn-primary field-save updates-batches' , id: "#{term.to_s}_save" %>
                     <a class="btn btn-default" data-toggle="collapse" data-parent="#row_<%= term.to_s %>" href="#collapse_<%= term.to_s %>">Cancel </a>
-<<<<<<< HEAD
-                    <div id="status_<%= term.to_s %>" class="status fleft"></div>
-                  </div>
-                <% end %>
-            </div>
-=======
                     <div class="status fleft"></div>
                   </div>
               </div>
             <% end %>
->>>>>>> 45cc2cbb
           </div>
         <% end %>
       </div><!-- /well -->
