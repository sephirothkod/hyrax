<<<<<<< HEAD
                <!-- START X-NAVIGATION -->
                <ul class="x-navigation">
                    <li class="xn-logo">
                        <%= link_to main_app.root_path do %>
                          <span class="glyphicon glyphicon-globe"></span>
                          <%= application_name %>
                        <% end %>
                        <a href="#" class="x-navigation-control"></a>
                    </li>
                    <li><%= link_to sufia.admin_stats_path do %>
                          <span class="fa fa-bar-chart"></span> <%= t('sufia.admin.sidebar.statistics') %>
                        <% end %>
                    </li>
                    <li><%= link_to sufia.admin_features_path do %>
                          <span class="fa fa-cog"></span> <%= t('sufia.admin.sidebar.settings') %>
                        <% end %>
                    </li>
                    <li><%= link_to sufia.admin_admin_sets_path do %>
                          <span class="fa fa-sitemap"></span> <%= t('sufia.admin.sidebar.admin_sets') %>
                        <% end %>
                    </li>
                    <li><%= link_to curation_concerns.admin_workflow_path do %>
                          <span class="fa fa-code-fork"></span> <%= t('sufia.admin.sidebar.workflow') %>
                        <% end %>
                    </li>
                    <li><%= link_to curation_concerns.admin_workflow_roles_path do %>
                          <span class="fa fa-users"></span> <%= t('sufia.admin.sidebar.workflow_roles') %>
                        <% end %>
                    </li>
                </ul>
=======
<ul class="nav nav-pills nav-stacked">
  <li class="<%= 'active' if current_page? sufia.admin_stats_path %>">
    <%= link_to sufia.admin_stats_path do %>
      <span class="fa fa-bar-chart"></span> <%= t('sufia.admin.sidebar.statistics') %>
    <% end %>
  </li>
  <li class="<%= 'active' if current_page? sufia.admin_features_path %>">
    <%= link_to sufia.admin_features_path do %>
      <span class="fa fa-cog"></span> <%= t('sufia.admin.sidebar.settings') %>
    <% end %>
  </li>
  <li class="<%= 'active' if current_page? sufia.admin_admin_sets_path %>">
    <%= link_to sufia.admin_admin_sets_path do %>
      <span class="fa fa-sitemap"></span> <%= t('sufia.admin.sidebar.admin_sets') %>
    <% end %>
  </li>
</ul>
>>>>>>> f6c91f1a
<|MERGE_RESOLUTION|>--- conflicted
+++ resolved
@@ -1,35 +1,3 @@
-<<<<<<< HEAD
-                <!-- START X-NAVIGATION -->
-                <ul class="x-navigation">
-                    <li class="xn-logo">
-                        <%= link_to main_app.root_path do %>
-                          <span class="glyphicon glyphicon-globe"></span>
-                          <%= application_name %>
-                        <% end %>
-                        <a href="#" class="x-navigation-control"></a>
-                    </li>
-                    <li><%= link_to sufia.admin_stats_path do %>
-                          <span class="fa fa-bar-chart"></span> <%= t('sufia.admin.sidebar.statistics') %>
-                        <% end %>
-                    </li>
-                    <li><%= link_to sufia.admin_features_path do %>
-                          <span class="fa fa-cog"></span> <%= t('sufia.admin.sidebar.settings') %>
-                        <% end %>
-                    </li>
-                    <li><%= link_to sufia.admin_admin_sets_path do %>
-                          <span class="fa fa-sitemap"></span> <%= t('sufia.admin.sidebar.admin_sets') %>
-                        <% end %>
-                    </li>
-                    <li><%= link_to curation_concerns.admin_workflow_path do %>
-                          <span class="fa fa-code-fork"></span> <%= t('sufia.admin.sidebar.workflow') %>
-                        <% end %>
-                    </li>
-                    <li><%= link_to curation_concerns.admin_workflow_roles_path do %>
-                          <span class="fa fa-users"></span> <%= t('sufia.admin.sidebar.workflow_roles') %>
-                        <% end %>
-                    </li>
-                </ul>
-=======
 <ul class="nav nav-pills nav-stacked">
   <li class="<%= 'active' if current_page? sufia.admin_stats_path %>">
     <%= link_to sufia.admin_stats_path do %>
@@ -46,5 +14,14 @@
       <span class="fa fa-sitemap"></span> <%= t('sufia.admin.sidebar.admin_sets') %>
     <% end %>
   </li>
-</ul>
->>>>>>> f6c91f1a
+  <li class="<%= 'active' if current_page? curation_concerns.admin_workflow_path %>">
+      <%= link_to curation_concerns.admin_workflow_path do %>
+      <span class="fa fa-code-fork"></span> <%= t('sufia.admin.sidebar.workflow') %>
+  <% end %>
+  </li>
+  <li class="<%= 'active' if current_page? curation_concerns.admin_workflow_roles_path %>">
+      <%= link_to curation_concerns.admin_workflow_roles_path do %>
+      <span class="fa fa-users"></span> <%= t('sufia.admin.sidebar.workflow_roles') %>
+  <% end %>
+  </li>
+</ul>