<h1><%= @generic_file.title.join("<br />") %></h1>

<<<<<<< HEAD
<% unless (@generic_file.mime_type & ['image/jpeg', 'image/png', 'image/bmp', 'image/gif', 'image/jpg']).empty? %>
  Display tho images
<% end %>
=======
<%= render :partial => 'media_display' %>
>>>>>>> c09d7398

<div class="viewing_context">
  <%= link_to "Edit view", edit_generic_file_path %>
</div>
<dl>
  <dt>Permission</dt>

  <dt>Characterization</dt>
  <% @generic_file.mime_type.each do |c| %>
    <dd>file type:<%= c %></dd>
  <% end %>

  <% @generic_file.filename.each do |c| %>
    <dd>file name:<%= c %></dd>
  <% end %>

  <% @generic_file.format_label.each do |c| %>
    <dd>format label:<%= c %></dd>
  <% end %>

  <% @generic_file.file_size.each do |c| %>
    <dd>file size:<%= c %></dd>
  <% end %>

  <% @generic_file.well_formed.each do |c| %>
    <dd>well formed:<%= c %></dd>
  <% end %>

  <% @generic_file.file_title.each do |c| %>
    <dd>file title:<%= c %></dd>
  <% end %>

  <% @generic_file.file_author.each do |c| %>
    <dd>file author:<%= c %></dd>
  <% end %>

  <% @generic_file.page_count.each do |c| %>
    <dd>page count:<%= c %></dd>
  <% end %>

  <dt>Title<dt>
  <% @generic_file.title.each do |title| %>
    <dd><%= title %></dd>
  <% end %>

  <dt>Creator<dt>
  <% @generic_file.creator.each do |creator| %>
    <dd><%= creator %></dd>
  <% end %>

  <dt>Contributor<dt>
  <% @generic_file.contributor.each do |contributor| %>
    <dd><%= contributor %></dd>
  <% end %>

  <dt>Related URL<dt>
  <% @generic_file.related_url.each do |ru| %>
    <dd><%= ru %></dd>
  <% end %>

  <dt>Based Near</dt>
  <% @generic_file.based_near.each do |bn| %>
    <dd><%= bn %></dd>
  <% end %>

  <dt>Description</dt>
  <% @generic_file.description.each do |desc| %>
    <dd><%= desc %></dd>
  <% end %>

  <dt>Date Created</dt>
  <% @generic_file.date_created.each do |dc| %>
    <dd><%= dc %></dd>
  <% end %>

  <dt>Date Uploaded</dt>
  <% @generic_file.date_uploaded.each do |du| %>
    <dd><%= du %></dd>
  <% end %>

  <dt>Date Modified</dt>
  <% @generic_file.date_modified.each do |dm| %>
    <dd><%= dm %></dd>
  <% end %>

  <dt>Identifier</dt>
  <% @generic_file.identifier.each do |id| %>
    <dd><%= id %></dd>
  <% end %>

  <dt>Language</dt>
  <% @generic_file.language.each do |lang| %>
    <dd><%= lang %></dd>
  <% end %>

  <dt>Publisher</dt>
  <% @generic_file.publisher.each do |pub| %>
    <dd><%= pub %></dd>
  <% end %>

  <dt>Rights</dt>
  <% @generic_file.rights.each do |r| %>
    <dd><%= r %></dd>
  <% end %>

  <dt>Subject</dt>
  <% @generic_file.subject.each do |sub| %>
    <dd><%= sub %></dd>
  <% end %>

  <dt>Tag</dt>
  <% @generic_file.tag.each do |t| %>
    <dd><%= t %></dd>
  <% end %>

</dl><|MERGE_RESOLUTION|>--- conflicted
+++ resolved
@@ -1,12 +1,6 @@
 <h1><%= @generic_file.title.join("<br />") %></h1>
 
-<<<<<<< HEAD
-<% unless (@generic_file.mime_type & ['image/jpeg', 'image/png', 'image/bmp', 'image/gif', 'image/jpg']).empty? %>
-  Display tho images
-<% end %>
-=======
 <%= render :partial => 'media_display' %>
->>>>>>> c09d7398
 
 <div class="viewing_context">
   <%= link_to "Edit view", edit_generic_file_path %>
