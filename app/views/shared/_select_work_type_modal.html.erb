<div class="modal fade" id="worktypes-to-create" tabindex="-1" role="dialog" aria-labelledby="select-worktype-label">
  <div class="modal-dialog" role="document">
    <div class="modal-content">
      <div class="modal-header">
<<<<<<< HEAD
        <button type="button" class="close" data-dismiss="modal" aria-label="Close"><span aria-hidden="true">&times;</span></button>
        <h4 class="modal-title" id="select-worktype-label"><%= t('hyrax.dashboard.heading_actions.select_type_of_work') %></h4>
=======
        <button type="button" class="close" data-dismiss="modal" aria-label="<%= t('sufia.dashboard.heading_actions.close') %>"><span aria-hidden="true">&times;</span></button>
        <h4 class="modal-title" id="select-worktype-label"><%= t('sufia.dashboard.heading_actions.select_type_of_work') %></h4>
>>>>>>> 6cad34f9
      </div>
      <form class="new-work-select">
        <div class="modal-body">
          <% create_work_presenter.each do |row_presenter| %>
            <div class="select-worktype">
              <label>
                <input type="radio" name="payload_concern" value="<%= row_presenter.concern %>"
                                                             data-single="<%= new_polymorphic_path([main_app, row_presenter.concern]) %>"
                                                             data-batch="<%= sufia.new_batch_upload_path(payload_concern: row_presenter.concern) %>">
                <div class="select-work-icon">
                  <span class="<%= row_presenter.icon_class %>"></span>
                </div>
                <div class="select-work-description">
                  <h3><%= row_presenter.name %></h3>
                  <p><%= row_presenter.description %></p>
                </div>
              </label>
            </div>
          <% end %>
<<<<<<< HEAD
        </table>
      </div>
      <div class="modal-footer">
        <button type="button" class="btn btn-default" data-dismiss="modal"><%= t('hyrax.dashboard.heading_actions.close') %></button>
        <button type="button" class="btn btn-primary"><%= t('hyrax.dashboard.heading_actions.create_work') %></button>
      </div>
=======
        </div>
        <div class="modal-footer">
          <button type="button" class="btn btn-default" data-dismiss="modal"><%= t('sufia.dashboard.heading_actions.close') %></button>
          <input type="submit" class="btn btn-primary" value="Submit">
        </div>
      </form>
>>>>>>> 6cad34f9
    </div>
  </div>
</div><|MERGE_RESOLUTION|>--- conflicted
+++ resolved
@@ -2,13 +2,8 @@
   <div class="modal-dialog" role="document">
     <div class="modal-content">
       <div class="modal-header">
-<<<<<<< HEAD
-        <button type="button" class="close" data-dismiss="modal" aria-label="Close"><span aria-hidden="true">&times;</span></button>
+        <button type="button" class="close" data-dismiss="modal" aria-label="<%= t('hyrax.dashboard.heading_actions.close') %>"><span aria-hidden="true">&times;</span></button>
         <h4 class="modal-title" id="select-worktype-label"><%= t('hyrax.dashboard.heading_actions.select_type_of_work') %></h4>
-=======
-        <button type="button" class="close" data-dismiss="modal" aria-label="<%= t('sufia.dashboard.heading_actions.close') %>"><span aria-hidden="true">&times;</span></button>
-        <h4 class="modal-title" id="select-worktype-label"><%= t('sufia.dashboard.heading_actions.select_type_of_work') %></h4>
->>>>>>> 6cad34f9
       </div>
       <form class="new-work-select">
         <div class="modal-body">
@@ -17,7 +12,7 @@
               <label>
                 <input type="radio" name="payload_concern" value="<%= row_presenter.concern %>"
                                                              data-single="<%= new_polymorphic_path([main_app, row_presenter.concern]) %>"
-                                                             data-batch="<%= sufia.new_batch_upload_path(payload_concern: row_presenter.concern) %>">
+                                                             data-batch="<%= hyrax.new_batch_upload_path(payload_concern: row_presenter.concern) %>">
                 <div class="select-work-icon">
                   <span class="<%= row_presenter.icon_class %>"></span>
                 </div>
@@ -28,21 +23,12 @@
               </label>
             </div>
           <% end %>
-<<<<<<< HEAD
-        </table>
-      </div>
-      <div class="modal-footer">
-        <button type="button" class="btn btn-default" data-dismiss="modal"><%= t('hyrax.dashboard.heading_actions.close') %></button>
-        <button type="button" class="btn btn-primary"><%= t('hyrax.dashboard.heading_actions.create_work') %></button>
-      </div>
-=======
         </div>
         <div class="modal-footer">
-          <button type="button" class="btn btn-default" data-dismiss="modal"><%= t('sufia.dashboard.heading_actions.close') %></button>
-          <input type="submit" class="btn btn-primary" value="Submit">
+          <button type="button" class="btn btn-default" data-dismiss="modal"><%= t('hyrax.dashboard.heading_actions.close') %></button>
+          <input type="submit" class="btn btn-primary" value="<%= t('hyrax.dashboard.heading_actions.create_work') %>">
         </div>
       </form>
->>>>>>> 6cad34f9
     </div>
   </div>
 </div>