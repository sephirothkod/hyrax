<<<<<<< HEAD
<%# kind of hacky way to get this to work on catalog and folder controllers.  May be able to simple do {action: "index"} but I'm not sure -%>
<% if @response.response['numFound'] > 1 && !sort_fields.empty? %>
	<%= form_tag collection_path(collection), method: :get, class: 'per_page form-horizontal' do %>
    <%= render 'view_type_group' %>
		<fieldset class="pull-left">
			<legend class="sr-only"><%= t('hyrax.sort_label') %></legend>
			<%= label_tag(:sort, '<span>Sort by:</span>'.html_safe) %>
			<%= select_tag(:sort, options_for_select(sort_fields, h(params[:sort]))) %>
			<%= label_tag(:per_page) do %>
		    <span class="tiny-nudge">Results per page:</span>
				<%= select_tag(:per_page, options_for_select(['10', '20', '50', '100'], h(params[:per_page])), title: "Number of results to display per page") %>
			<% end %>
			<%= render_hash_as_hidden_fields(search_state.params_for_search.except(:per_page, :sort)) %>
			&nbsp;<button class="btn btn-xs btn-default tiny-nudge"><span class="glyphicon glyphicon-refresh"></span> Refresh</button>
		</fieldset>
	<% end %>
<% end %>
=======
<div class="batch-info">
  <% if show_sort_and_per_page? && active_sort_fields.many? %>
    <div class="sort-toggle">
        <%= form_tag collection_path(collection), method: :get, class: 'per_page form-horizontal' do %>
             <div class="form-group form-group-lg">
               <fieldset class="col-xs-12 col-sm-9 col-md-8 col-lg-10">
                 <legend class="sr-only"><%= t('hyrax.sort_label') %></legend>
                 <%= label_tag(:sort, 'Sort By:') %>
                 <%= select_tag(:sort, options_for_select(active_sort_fields, h(params[:sort]))) %>
                 <%= label_tag(:per_page) do %>
                     Show <%= select_tag(:per_page, options_for_select(['10', '20', '50', '100'], h(params[:per_page])), title: "Number of results to display per page") %>
                     per page
                 <% end %>
                 <%= render_hash_as_hidden_fields(search_state.params_for_search.except(:per_page, :sort)) %>
                 &nbsp;&nbsp;&nbsp;
                 <button class="btn btn-info"><span class="glyphicon glyphicon-refresh"></span> Refresh</button>
               </fieldset>
               <%= render 'view_type_group' %>
             </div>
         <% end %>
    </div>
  <% end %>
</div>
>>>>>>> 3fca3528
<|MERGE_RESOLUTION|>--- conflicted
+++ resolved
@@ -1,12 +1,10 @@
-<<<<<<< HEAD
-<%# kind of hacky way to get this to work on catalog and folder controllers.  May be able to simple do {action: "index"} but I'm not sure -%>
-<% if @response.response['numFound'] > 1 && !sort_fields.empty? %>
+<% if show_sort_and_per_page? && active_sort_fields.many? %>
 	<%= form_tag collection_path(collection), method: :get, class: 'per_page form-horizontal' do %>
     <%= render 'view_type_group' %>
 		<fieldset class="pull-left">
 			<legend class="sr-only"><%= t('hyrax.sort_label') %></legend>
 			<%= label_tag(:sort, '<span>Sort by:</span>'.html_safe) %>
-			<%= select_tag(:sort, options_for_select(sort_fields, h(params[:sort]))) %>
+			<%= select_tag(:sort, options_for_select(active_sort_fields, h(params[:sort]))) %>
 			<%= label_tag(:per_page) do %>
 		    <span class="tiny-nudge">Results per page:</span>
 				<%= select_tag(:per_page, options_for_select(['10', '20', '50', '100'], h(params[:per_page])), title: "Number of results to display per page") %>
@@ -15,29 +13,4 @@
 			&nbsp;<button class="btn btn-xs btn-default tiny-nudge"><span class="glyphicon glyphicon-refresh"></span> Refresh</button>
 		</fieldset>
 	<% end %>
-<% end %>
-=======
-<div class="batch-info">
-  <% if show_sort_and_per_page? && active_sort_fields.many? %>
-    <div class="sort-toggle">
-        <%= form_tag collection_path(collection), method: :get, class: 'per_page form-horizontal' do %>
-             <div class="form-group form-group-lg">
-               <fieldset class="col-xs-12 col-sm-9 col-md-8 col-lg-10">
-                 <legend class="sr-only"><%= t('hyrax.sort_label') %></legend>
-                 <%= label_tag(:sort, 'Sort By:') %>
-                 <%= select_tag(:sort, options_for_select(active_sort_fields, h(params[:sort]))) %>
-                 <%= label_tag(:per_page) do %>
-                     Show <%= select_tag(:per_page, options_for_select(['10', '20', '50', '100'], h(params[:per_page])), title: "Number of results to display per page") %>
-                     per page
-                 <% end %>
-                 <%= render_hash_as_hidden_fields(search_state.params_for_search.except(:per_page, :sort)) %>
-                 &nbsp;&nbsp;&nbsp;
-                 <button class="btn btn-info"><span class="glyphicon glyphicon-refresh"></span> Refresh</button>
-               </fieldset>
-               <%= render 'view_type_group' %>
-             </div>
-         <% end %>
-    </div>
-  <% end %>
-</div>
->>>>>>> 3fca3528
+<% end %>