<% if user_signed_in? %>
  <ul class="nav navbar-nav">
    <%= render 'hyrax/admin/menu' if can? :read, :admin_dashboard %>
    <li class="dropdown">
      <%= link_to hyrax.dashboard_index_path, role: 'button', data: { toggle: 'dropdown' }, aria: { haspopup: true, expanded: false } do %>
        <span class="fa fa-tachometer"></span> <%= t("hyrax.toolbar.dashboard.menu") %> <span class="caret"></span>
      <% end %>
      <ul class="dropdown-menu">
        <li><%= link_to t("hyrax.toolbar.dashboard.my"), hyrax.dashboard_index_path %></li>
        <li class="divider"></li>
        <li><%= link_to t("hyrax.toolbar.dashboard.transfers"), hyrax.transfers_path %></li>
        <li class="divider"></li>
        <li><%= link_to t("hyrax.toolbar.dashboard.highlights"), hyrax.dashboard_highlights_path %></li>
        <li><%= link_to t("hyrax.toolbar.dashboard.shares"), hyrax.dashboard_shares_path %></li>
      </ul>
    </li>

    <% if current_ability.can_create_any_work? %>
      <li class="dropdown">
        <%= link_to hyrax.dashboard_works_path, role: 'button', data: { toggle: 'dropdown' }, aria: { haspopup: true, expanded: false } do %>
          <span class="fa fa-cube"></span> <%= t("hyrax.toolbar.works.menu") %> <span class="caret"></span>
        <% end %>
        <ul class="dropdown-menu">
<<<<<<< HEAD
          <li><%= link_to t("hyrax.toolbar.works.my"), hyrax.dashboard_works_path %></li>
          <li>
          <% if create_work_presenter.many? %>
            <%= link_to(
                  t("hyrax.toolbar.works.new"),
                  '#',
                  data: { toggle: "modal", target: "#worktypes-to-create" },
                  class: "item-option contextual-quick-classify",
                  role: 'menuitem'
                ) %>
=======
          <li><%= link_to t("sufia.toolbar.works.my"), sufia.dashboard_works_path %></li>
          <% if create_work_presenter.many? %>
            <% # launch the type selector modal %>
            <li>
              <%= link_to(
                    t("sufia.toolbar.works.new"),
                    '#',
                    data: { behavior: "select-work", target: "#worktypes-to-create", 'create-type' => 'single' },
                    class: "item-option contextual-quick-classify",
                    role: 'menuitem'
                  ) %>
            </li>
            <li>
              <%= link_to(
                    t("sufia.toolbar.works.batch"),
                    '#',
                    data: { behavior: "select-work", target: "#worktypes-to-create", 'create-type' => 'batch' },
                    class: "item-option contextual-quick-classify",
                    role: 'menuitem'
                  ) %>
            </li>
>>>>>>> 6cad34f9
          <% else %>
            <% # simple link to the first work type %>
            <li>
            <%= link_to(
                  t("hyrax.toolbar.works.new"),
                  new_polymorphic_path([main_app, create_work_presenter.first_model]),
                  class: "item-option contextual-quick-classify",
                  role: 'menuitem'
                ) %>
            </li>
            <li><%= link_to t("sufia.toolbar.works.batch"),
                            sufia.new_batch_upload_path(payload_concern: create_work_presenter.first_model) %>
            </li>
          <% end %>
<<<<<<< HEAD
          </li>
          <li><%= link_to t("hyrax.toolbar.works.batch"), hyrax.new_batch_upload_path %></li>
=======
>>>>>>> 6cad34f9
        </ul>
      </li>
    <% end %>

    <% if can?(:create, Collection) %>
      <li class="dropdown">
        <%= link_to hyrax.dashboard_collections_path, role: 'button', data: { toggle: 'dropdown' }, aria: { haspopup: true, expanded: false } do %>
          <span class="<%= Hyrax::ModelIcon.css_class_for(Collection) %>"></span> <%= t("hyrax.toolbar.collections.menu") %> <span class="caret"></span>
        <% end %>
        <ul class="dropdown-menu">
          <li><%= link_to t("hyrax.toolbar.collections.my"), hyrax.dashboard_collections_path %></li>
          <li><%= link_to t("hyrax.toolbar.collections.new"), hyrax.new_collection_path %></li>
        </ul>
      </li>
    <% end %>
  </ul>
<% end %><|MERGE_RESOLUTION|>--- conflicted
+++ resolved
@@ -21,24 +21,12 @@
           <span class="fa fa-cube"></span> <%= t("hyrax.toolbar.works.menu") %> <span class="caret"></span>
         <% end %>
         <ul class="dropdown-menu">
-<<<<<<< HEAD
           <li><%= link_to t("hyrax.toolbar.works.my"), hyrax.dashboard_works_path %></li>
-          <li>
-          <% if create_work_presenter.many? %>
-            <%= link_to(
-                  t("hyrax.toolbar.works.new"),
-                  '#',
-                  data: { toggle: "modal", target: "#worktypes-to-create" },
-                  class: "item-option contextual-quick-classify",
-                  role: 'menuitem'
-                ) %>
-=======
-          <li><%= link_to t("sufia.toolbar.works.my"), sufia.dashboard_works_path %></li>
           <% if create_work_presenter.many? %>
             <% # launch the type selector modal %>
             <li>
               <%= link_to(
-                    t("sufia.toolbar.works.new"),
+                    t("hyrax.toolbar.works.new"),
                     '#',
                     data: { behavior: "select-work", target: "#worktypes-to-create", 'create-type' => 'single' },
                     class: "item-option contextual-quick-classify",
@@ -47,14 +35,13 @@
             </li>
             <li>
               <%= link_to(
-                    t("sufia.toolbar.works.batch"),
+                    t("hyrax.toolbar.works.batch"),
                     '#',
                     data: { behavior: "select-work", target: "#worktypes-to-create", 'create-type' => 'batch' },
                     class: "item-option contextual-quick-classify",
                     role: 'menuitem'
                   ) %>
             </li>
->>>>>>> 6cad34f9
           <% else %>
             <% # simple link to the first work type %>
             <li>
@@ -65,15 +52,10 @@
                   role: 'menuitem'
                 ) %>
             </li>
-            <li><%= link_to t("sufia.toolbar.works.batch"),
-                            sufia.new_batch_upload_path(payload_concern: create_work_presenter.first_model) %>
+            <li><%= link_to t("hyrax.toolbar.works.batch"),
+                            hyrax.new_batch_upload_path(payload_concern: create_work_presenter.first_model) %>
             </li>
           <% end %>
-<<<<<<< HEAD
-          </li>
-          <li><%= link_to t("hyrax.toolbar.works.batch"), hyrax.new_batch_upload_path %></li>
-=======
->>>>>>> 6cad34f9
         </ul>
       </li>
     <% end %>
