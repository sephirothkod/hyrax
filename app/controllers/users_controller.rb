--- conflicted
+++ resolved
@@ -15,11 +15,8 @@
 class UsersController < ApplicationController
   prepend_before_filter :find_user, :except => [:index, :search, :notifications_number]
   before_filter :authenticate_user!, only: [:edit, :update, :follow, :unfollow, :toggle_trophy]
-<<<<<<< HEAD
   before_filter :user_is_current_user, only: [:edit, :update, :toggle_trophy]
-=======
-  before_filter :user_is_current_user, only: [:edit, :update, :create_trophy]
->>>>>>> 51ed21a7
+
   before_filter :user_not_current_user, only: [:follow, :unfollow]
 
   def index
