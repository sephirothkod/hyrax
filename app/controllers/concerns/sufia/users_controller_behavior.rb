module Sufia::UsersControllerBehavior
  extend ActiveSupport::Concern

  included do
    include Blacklight::Catalog::SearchContext
    layout "sufia-one-column"
    prepend_before_filter :find_user, except: [:index, :search, :notifications_number]
    before_filter :authenticate_user!, only: [:edit, :update, :follow, :unfollow, :toggle_trophy]
    before_filter :user_is_current_user, only: [:edit, :update, :toggle_trophy]

    before_filter :user_not_current_user, only: [:follow, :unfollow]
  end

  def index
    sort_val = get_sort
    query = params[:uq].blank? ? nil : "%"+params[:uq].downcase+"%"
    base = User.where(*base_query)
    unless query.blank?
      base = base.where("#{Devise.authentication_keys.first} like lower(?) OR display_name like lower(?)", query, query)
    end
    @users = base.references(:trophies).order(sort_val).page(params[:page]).per(10)

    respond_to do |format|
      format.html
      format.json { render json: @users.to_json }
    end

  end

  # Display user profile
  def show
    if @user.respond_to? :profile_events
      @events = @user.profile_events(100)
    else
      @events = []
    end
    @trophies = @user.trophy_files
    @followers = @user.followers
    @following = @user.all_following
  end

  # Display form for users to edit their profile information
  def edit
    @user = current_user
    @trophies = @user.trophy_files
  end

  # Process changes from profile form
  def update
    if params[:user]
<<<<<<< HEAD
      @user.update_attributes(params.require(:user).permit(*User.permitted_attributes))
=======
      @user.attributes = user_params
>>>>>>> 45cc2cbb
      @user.populate_attributes if update_directory?
    end

    unless @user.save
      redirect_to sufia.edit_profile_path(@user.to_param), alert: @user.errors.full_messages
      return
    end
    # TODO this should be moved to TrophiesController
    params.keys.select {|k, v| k.starts_with? 'remove_trophy_' }.each do |smash_trophy|
      smash_trophy = smash_trophy.sub /^remove_trophy_/, ''
      current_user.trophies.where(generic_file_id: smash_trophy).destroy_all
    end
    Sufia.queue.push(UserEditProfileEventJob.new(@user.user_key))
    redirect_to sufia.profile_path(@user.to_param), notice: "Your profile has been updated"
  end

  def update_directory?
    ['1', 'true'].include? params[:user][:update_directory]
  end

  def toggle_trophy
     unless current_user.can? :edit, params[:file_id]
       redirect_to root_path, alert: "You do not have permissions to the file"
       return false
     end
     # TODO  make sure current user has access to file
     t = current_user.trophies.where(generic_file_id: params[:file_id]).first
     if t
       t.destroy
       #TODO do this better says Mike
       return false if t.persisted?
     else
       t = current_user.trophies.create(generic_file_id: params[:file_id])
       return false unless t.persisted?
     end
     render json: t
  end

  # Follow a user
  def follow
    unless current_user.following?(@user)
      current_user.follow(@user)
      Sufia.queue.push(UserFollowEventJob.new(current_user.user_key, @user.user_key))
    end
    redirect_to sufia.profile_path(@user.to_param), notice: "You are following #{@user.to_s}"
  end

  # Unfollow a user
  def unfollow
    if current_user.following?(@user)
      current_user.stop_following(@user)
      Sufia.queue.push(UserUnfollowEventJob.new(current_user.user_key, @user.user_key))
    end
    redirect_to sufia.profile_path(@user.to_param), notice: "You are no longer following #{@user.to_s}"
  end

  protected

  def user_params
    params.require(:user).permit(:email, :login, :display_name, :address, :admin_area,
      :department, :title, :office, :chat_id, :website, :affiliation,
      :telephone, :avatar, :group_list, :groups_last_update, :facebook_handle,
      :twitter_handle, :googleplus_handle, :linkedin_handle, :remove_avatar, :orcid)
  end


  # You can override base_query to return a list of arguments
  def base_query
    [nil]
  end

  def find_user
    @user = User.from_url_component(params[:id])
    redirect_to root_path, alert: "User '#{params[:id]}' does not exist" if @user.nil?
  end

  def user_is_current_user
    redirect_to sufia.profile_path(@user.to_param), alert: "Permission denied: cannot access this page." unless @user == current_user
  end

  def user_not_current_user
    redirect_to sufia.profile_path(@user.to_param), alert: "You cannot follow or unfollow yourself" if @user == current_user
  end

  def get_sort
    sort = params[:sort].blank? ? "name" : params[:sort]
    sort_val = case sort
           when "name"  then "display_name"
           when "name desc"   then "display_name DESC"
           else sort
           end
    return sort_val
  end
end<|MERGE_RESOLUTION|>--- conflicted
+++ resolved
@@ -48,11 +48,7 @@
   # Process changes from profile form
   def update
     if params[:user]
-<<<<<<< HEAD
-      @user.update_attributes(params.require(:user).permit(*User.permitted_attributes))
-=======
       @user.attributes = user_params
->>>>>>> 45cc2cbb
       @user.populate_attributes if update_directory?
     end
 
