module Hyrax
  module Dashboard
    ## Shows a list of all collections to the admins
    class CollectionsController < Hyrax::My::CollectionsController
      include Blacklight::AccessControls::Catalog
      include Blacklight::Base
      include BreadcrumbsForCollections
      with_themed_layout 'dashboard'

      before_action :filter_docs_with_read_access!, except: [:show, :edit]
      before_action :remove_select_something_first_flash, except: :show

      include Hyrax::Collections::AcceptsBatches

      # include the render_check_all view helper method
      helper Hyrax::BatchEditsHelper
      # include the display_trophy_link view helper method
      helper Hyrax::TrophyHelper

      # This is needed as of BL 3.7
      copy_blacklight_config_from(::CatalogController)

      configure_facets

      # Catch permission errors
      rescue_from Hydra::AccessDenied, CanCan::AccessDenied, with: :deny_collection_access

      # actions: index, create, new, edit, show, update, destroy, permissions, citation
      before_action :authenticate_user!, except: [:index]

      class_attribute :presenter_class,
                      :form_class,
                      :single_item_search_builder_class,
                      :membership_service_class

<<<<<<< HEAD
      alias collection_search_builder_class single_item_search_builder_class
      deprecation_deprecate collection_search_builder_class: "use single_item_search_builder_class instead"

=======
>>>>>>> 2b551726
      self.presenter_class = Hyrax::CollectionPresenter

      self.form_class = Hyrax::Forms::CollectionForm

      # The search builder to find the collection
      self.single_item_search_builder_class = SingleCollectionSearchBuilder
      # The search builder to find the collections' members
      self.membership_service_class = Collections::CollectionMemberService

      load_and_authorize_resource except: [:index, :create], instance_name: :collection

      def deny_collection_access(exception)
        if exception.action == :edit
          redirect_to(url_for(action: 'show'), alert: 'You do not have sufficient privileges to edit this document')
        elsif current_user && current_user.persisted?
          redirect_to root_url, alert: exception.message
        else
          session['user_return_to'] = request.url
          redirect_to main_app.new_user_session_url, alert: exception.message
        end
      end

      def new
        collection_type_id = params[:collection_type_id]
        add_breadcrumb t(:'hyrax.controls.home'), root_path
        add_breadcrumb t(:'hyrax.dashboard.breadcrumbs.admin'), hyrax.dashboard_path
        add_breadcrumb t(:'hyrax.dashboard.collections.new.header'), request.path
        @collection.collection_type_gid = CollectionType.find(collection_type_id).gid unless collection_type_id.nil?
        @collection.apply_depositor_metadata(current_user.user_key)
        form
      end

      def show
        banner_info = CollectionBrandingInfo.where(collection_id: @collection.id.to_s).where(role: "banner")
        @banner_file = "/" + banner_info.first.local_path.split("/")[-4..-1].join("/") unless banner_info.empty?

        presenter
        query_collection_members
      end

      def edit
        # Get banner and logo data ready for display
        determine_banner_data
        determine_logo_data

        member_works
        # this is used to populate the "add to a collection" action for the members
        @user_collections = find_collections_for_form
        form
      end

      def after_create
        form
        set_default_permissions
        # if we are creating the new collection as a subcollection (via the nested collections controller),
        # we pass the parent_id through a hidden field in the form and link the two after the create.
        link_parent_collection(params[:parent_id]) unless params[:parent_id].nil?
        respond_to do |format|
          ActiveFedora::SolrService.instance.conn.commit
          format.html { redirect_to edit_dashboard_collection_path(@collection), notice: "Collection was successfully created." }
          format.json { render json: @collection, status: :created, location: dashboard_collection_path(@collection) }
        end
      end

      def after_create_error
        form
        respond_to do |format|
          format.html { render action: 'new' }
          format.json { render json: @collection.errors, status: :unprocessable_entity }
        end
      end

      def create
        # Manual load and authorize necessary because Cancan will pass in all
        # form attributes. When `permissions_attributes` are present the
        # collection is saved without a value for `has_model.`
        @collection = ::Collection.new
        authorize! :create, @collection
        @collection.attributes = collection_params.except(:members, :parent_id)
        @collection.apply_depositor_metadata(current_user.user_key)
        add_members_to_collection unless batch.empty?
        @collection.collection_type_gid = params[:collection_type_gid] if params[:collection_type_gid]
        # TODO: There has to be a better way to handle a missing gid than setting to User Collection.
        # TODO: Via UI, there should always be one defined.  It is missing right now because the modal isn't implemented yet
        # TODO: But perhaps this is needed for the case when it gets called outside the context of the UI?
        @collection.collection_type_gid ||= default_collection_type_gid
        @collection.visibility = Hydra::AccessControls::AccessRight::VISIBILITY_TEXT_VALUE_PRIVATE unless @collection.discoverable?
        if @collection.save
          after_create
        else
          after_create_error
        end
      end

      def default_collection_type_gid
        Hyrax::CollectionType.find_or_create_default_collection_type.gid
      end

      def after_update
        respond_to do |format|
          format.html { redirect_to update_referer, notice: 'Collection was successfully updated.' }
          format.json { render json: @collection, status: :updated, location: dashboard_collection_path(@collection) }
        end
      end

      def after_update_error
        form
        query_collection_members
        respond_to do |format|
          format.html { render action: 'edit' }
          format.json { render json: @collection.errors, status: :unprocessable_entity }
        end
      end

      def update
        unless params[:update_collection].nil?
          process_banner_input
          process_logo_input
        end

        process_member_changes
        @collection.visibility = Hydra::AccessControls::AccessRight::VISIBILITY_TEXT_VALUE_PRIVATE unless @collection.discoverable?
        visiblity_updated = (@collection.visibility != collection_params[:visibility])
        if @collection.update(collection_params.except(:members))
          # added because the collection indexing happens before Hydra::AccessControls::Permission is
          # saved, and the after_update_index callback in the nested_relationship_reindexer removes the
          # permissions from the collection's Solr document.
          @collection.update_index if visiblity_updated
          after_update
        else
          after_update_error
        end
      end

      def after_destroy(id)
        respond_to do |format|
          format.html do
            redirect_to my_collections_path,
                        notice: "Collection #{id} was successfully deleted"
          end
          format.json { head :no_content, location: my_collections_path }
        end
      end

      def after_destroy_error(id)
        respond_to do |format|
          format.html do
            flash[:notice] = "Collection #{id} could not be deleted"
            render :edit, status: :unprocessable_entity
          end
          format.json { render json: { id: id }, status: :unprocessable_entity, location: dashboard_collection_path(@collection) }
        end
      end

      def destroy
        if @collection.destroy
          after_destroy(params[:id])
        else
          after_destroy_error(params[:id])
        end
      end

      def collection
        action_name == 'show' ? @presenter : @collection
      end

      # Renders a JSON response with a list of files in this collection
      # This is used by the edit form to populate the thumbnail_id dropdown
      def files
        result = form.select_files.map do |label, id|
          { id: id, text: label }
        end
        render json: result
      end

      def search_builder_class
        Hyrax::Dashboard::CollectionsSearchBuilder
      end

      private

        def link_parent_collection(parent_id)
          parent = ActiveFedora::Base.find(parent_id)
          Hyrax::Collections::NestedCollectionPersistenceService.persist_nested_collection_for(parent: parent, child: @collection)
        end

        def uploaded_files(uploaded_file_ids)
          return [] if uploaded_file_ids.empty?
          UploadedFile.find(uploaded_file_ids)
        end

        def update_referer
          return edit_dashboard_collection_path(@collection) + (params[:referer_anchor] || '') if params[:stay_on_edit]
          dashboard_collection_path(@collection)
        end

        def determine_banner_data
          # Find Banner filename
          banner_info = CollectionBrandingInfo.where(collection_id: @collection.id.to_s).where(role: "banner")
          banner_file = File.split(banner_info.first.local_path).last unless banner_info.empty?
          file_location = banner_info.first.local_path unless banner_info.empty?
          relative_path = "/" + banner_info.first.local_path.split("/")[-4..-1].join("/") unless banner_info.empty?
          @banner_info = { file: banner_file, full_path: file_location, relative_path: relative_path }
        end

        def determine_logo_data
          @logo_info = []
          # Find Logo filename, alttext, linktext
          logos_info = CollectionBrandingInfo.where(collection_id: @collection.id.to_s).where(role: "logo")
          return if logos_info.empty?
          logos_info.each do |logo_info|
            logo_file = File.split(logo_info.local_path).last
            relative_path = "/" + logo_info.local_path.split("/")[-4..-1].join("/")
            alttext = logo_info.alt_text
            linkurl = logo_info.target_url
            @logo_info << { file: logo_file, full_path: logo_info.local_path, relative_path: relative_path, alttext: alttext, linkurl: linkurl }
          end
        end

        def process_banner_input
          return update_existing_banner if params["banner_unchanged"] == "true"
          remove_banner
          uploaded_file_ids = params["banner_files"]
          add_new_banner(uploaded_file_ids) if uploaded_file_ids
        end

        def update_existing_banner
          banner_info = CollectionBrandingInfo.where(collection_id: @collection.id.to_s).where(role: "banner")
          banner_info.first.save(banner_info.first.local_path, false)
        end

        def add_new_banner(uploaded_file_ids)
          f = uploaded_files(uploaded_file_ids).first
          banner_info = CollectionBrandingInfo.new(
            collection_id: @collection.id,
            filename: File.split(f.file_url).last,
            role: "banner",
            alt_txt: "",
            target_url: ""
          )
          banner_info.save f.file_url
        end

        def remove_banner
          banner_info = CollectionBrandingInfo.where(collection_id: @collection.id.to_s).where(role: "banner")
          banner_info.delete_all unless banner_info.nil?
        end

        def update_logo_info(uploaded_file_id, alttext, linkurl)
          logo_info = CollectionBrandingInfo.where(collection_id: @collection.id.to_s).where(role: "logo").where(local_path: uploaded_file_id.to_s)
          logo_info.first.alt_text = alttext
          logo_info.first.target_url = linkurl
          logo_info.first.local_path = uploaded_file_id
          logo_info.first.save(uploaded_file_id, false)
        end

        def create_logo_info(uploaded_file_id, alttext, linkurl)
          file = uploaded_files(uploaded_file_id)
          logo_info = CollectionBrandingInfo.new(
            collection_id: @collection.id,
            filename: File.split(file.file_url).last,
            role: "logo",
            alt_txt: alttext,
            target_url: linkurl
          )
          logo_info.save file.file_url
          logo_info
        end

        def remove_redundant_files(public_files)
          # remove any public ones that were not included in the selection.
          logos_info = CollectionBrandingInfo.where(collection_id: @collection.id.to_s).where(role: "logo")
          logos_info.each do |logo_info|
            logo_info.delete(logo_info.local_path) unless public_files.include? logo_info.local_path
            logo_info.destroy unless public_files.include? logo_info.local_path
          end
        end

        def process_logo_records(uploaded_file_ids)
          public_files = []
          uploaded_file_ids.each_with_index do |ufi, i|
            if ufi.include?('public')
              update_logo_info(ufi, params["alttext"][i], params["linkurl"][i])
              public_files << ufi
            else # brand new one, insert in the database
              logo_info = create_logo_info(ufi, params["alttext"][i], params["linkurl"][i])
              public_files << logo_info.local_path
            end
          end
          public_files
        end

        def process_logo_input
          uploaded_file_ids = params["logo_files"]
          public_files = []

          if uploaded_file_ids.nil?
            remove_redundant_files public_files
            return
          end

          public_files = process_logo_records uploaded_file_ids
          remove_redundant_files public_files
        end

        # run a solr query to get the collections the user has access to edit
        # @return [Array] a list of the user's collections
        def find_collections_for_form
          Hyrax::CollectionsService.new(self).search_results(:edit)
        end

        def remove_select_something_first_flash
          flash.delete(:notice) if flash.notice == 'Select something first'
        end

        def presenter
          @presenter ||= begin
            # Query Solr for the collection.
            # run the solr query to find the collection members
            response = repository.search(single_item_search_builder.query)
            curation_concern = response.documents.first
            raise CanCan::AccessDenied unless curation_concern
            presenter_class.new(curation_concern, current_ability)
          end
        end

        # Instantiates the search builder that builds a query for a single item
        # this is useful in the show view.
        def single_item_search_builder
          single_item_search_builder_class.new(self).with(params.except(:q, :page))
        end

<<<<<<< HEAD
        alias collection_search_builder single_item_search_builder
        deprecation_deprecate collection_search_builder: "use single_item_search_builder instead"
=======
        # Instantiates the search builder that builds a query for items that are
        # members of the current collection. This is used in the show view.
        def member_search_builder
          @member_search_builder ||= member_search_builder_class.new(self)
        end
>>>>>>> 2b551726

        def collection_params
          @participants = extract_old_style_permission_attributes(params[:collection])
          form_class.model_attributes(params[:collection])
        end

        def extract_old_style_permission_attributes(attributes)
          # TODO: REMOVE in 3.0 - part of deprecation of permission attributes
          Deprecation.warn(self, "passing in permissions with a new collection is deprecated and will be removed from Hyrax 3.0 ()") # TODO: elr - add alternative in ()
          permissions = attributes.delete("permissions_attributes")
          return [] unless permissions
          participants = []
          permissions.each do |p|
            access = access(p)
            participants << { agent_type: agent_type(p), agent_id: p["name"], access: access } if access
          end
          participants
        end

        def agent_type(permission)
          # TODO: REMOVE in 3.0 - part of deprecation of permission attributes
          return 'group' if permission["type"] == 'group'
          'user'
        end

        def access(permission)
          # TODO: REMOVE in 3.0 - part of deprecation of permission attributes
          return Hyrax::PermissionTemplateAccess::MANAGE if permission["access"] == 'edit'
          return Hyrax::PermissionTemplateAccess::VIEW if permission["access"] == 'read'
        end

        def process_member_changes
          case params[:collection][:members]
          when 'add' then add_members_to_collection
          when 'remove' then remove_members_from_collection
          when 'move' then move_members_between_collections
          end
        end

        def add_members_to_collection(collection = nil)
          collection ||= @collection
          collection.add_member_objects batch
        end

        def remove_members_from_collection
          batch.each do |pid|
            work = ActiveFedora::Base.find(pid)
            work.member_of_collections.delete @collection
            work.save!
          end
        end

        def move_members_between_collections
          destination_collection = ::Collection.find(params[:destination_collection_id])
          remove_members_from_collection
          add_members_to_collection(destination_collection)
          if destination_collection.save
            flash[:notice] = "Successfully moved #{batch.count} files to #{destination_collection.title} Collection."
          else
            flash[:error] = "An error occured. Files were not moved to #{destination_collection.title} Collection."
          end
        end

        # Include 'catalog' and 'hyrax/base' in the search path for views, while prefering
        # our local paths. Thus we are unable to just override `self.local_prefixes`
        def _prefixes
          @_prefixes ||= super + ['catalog', 'hyrax/base']
        end

        def ensure_admin!
          # Even though the user can view this collection, they may not be able to view
          # it on the admin page.
          authorize! :read, :admin_dashboard
        end

        def search_action_url(*args)
          hyrax.dashboard_collections_url(*args)
        end

        def form
          @form ||= form_class.new(@collection, current_ability, repository)
        end

        def set_default_permissions
          Collections::PermissionsCreateService.create_default(collection: @collection, creating_user: current_user, grants: @participants)
        end

        def query_collection_members
          member_works
          member_subcollections if collection.collection_type.nestable?
        end

        # Instantiate the membership query service
        def collection_member_service
          @collection_member_service ||= membership_service_class.new(scope: self, collection: collection, params: params_for_query)
        end

        def member_works
          @response = collection_member_service.available_member_works
          @member_docs = @response.documents
          @members_count = @response.total
        end

        def member_subcollections
          results = collection_member_service.available_member_subcollections
          @subcollection_docs = results.documents
          @subcollection_count = results.total
        end

        # You can override this method if you need to provide additional
        # inputs to the search builder. For example:
        #   search_field: 'all_fields'
        # @return <Hash> the inputs required for the collection member search builder
        def params_for_query
          params.merge(q: params[:cq])
        end
    end
  end
end<|MERGE_RESOLUTION|>--- conflicted
+++ resolved
@@ -33,12 +33,6 @@
                       :single_item_search_builder_class,
                       :membership_service_class
 
-<<<<<<< HEAD
-      alias collection_search_builder_class single_item_search_builder_class
-      deprecation_deprecate collection_search_builder_class: "use single_item_search_builder_class instead"
-
-=======
->>>>>>> 2b551726
       self.presenter_class = Hyrax::CollectionPresenter
 
       self.form_class = Hyrax::Forms::CollectionForm
@@ -370,18 +364,7 @@
         def single_item_search_builder
           single_item_search_builder_class.new(self).with(params.except(:q, :page))
         end
-
-<<<<<<< HEAD
-        alias collection_search_builder single_item_search_builder
-        deprecation_deprecate collection_search_builder: "use single_item_search_builder instead"
-=======
-        # Instantiates the search builder that builds a query for items that are
-        # members of the current collection. This is used in the show view.
-        def member_search_builder
-          @member_search_builder ||= member_search_builder_class.new(self)
-        end
->>>>>>> 2b551726
-
+      
         def collection_params
           @participants = extract_old_style_permission_attributes(params[:collection])
           form_class.model_attributes(params[:collection])
