module Hyrax
  module Admin
    class PermissionTemplateAccessesController < ApplicationController
      load_and_authorize_resource class: 'Hyrax::PermissionTemplateAccess'

      def destroy
        ActiveRecord::Base.transaction do
          @permission_template_access.destroy if valid_delete?
          remove_access!
        end

        if @permission_template_access.destroyed?
<<<<<<< HEAD
          redirect_to_edit_path
        else
          redirect_to_edit_path_with_error
=======
          after_destroy_success
        else
          after_destroy_error
        end
      end

      private

        # This is a controller validation rather than a model validation
        # because we don't want to prevent the ability to remove the whole
        # PermissionTemplate and all of its associated PermissionTemplateAccesses
        # @return [Boolean] true if it's valid
        def valid_delete?
          return true unless @permission_template_access.admin_group?
          @permission_template_access.errors[:base] <<
            t('hyrax.admin.admin_sets.form.permission_destroy_errors.admin_group')
          false
        end

        def after_destroy_success
          redirect_to hyrax.edit_admin_admin_set_path(admin_set_id,
                                                      anchor: 'participants'),
                      notice: t('participants', scope: 'hyrax.admin.admin_sets.form.permission_update_notices')
        end

        def after_destroy_error
          redirect_to hyrax.edit_admin_admin_set_path(admin_set_id,
                                                      anchor: 'participants'),
                      alert: @permission_template_access.errors.full_messages.to_sentence
>>>>>>> 33b5c07f
        end

        # @return [String] the identifier for the AdminSet for the currently loaded resource
        def source_id
          @source_id ||= @permission_template_access.permission_template.source_id
        end

        def update_access(manage_changed:)
          Forms::PermissionTemplateForm.new(@permission_template_access.permission_template).update_access(manage_changed: manage_changed)
        end

        def redirect_to_edit_path
          if source_type == 'admin_set'
            redirect_to hyrax.edit_admin_admin_set_path(source_id,
                                                        anchor: 'participants'),
                        notice: translate('participants', scope: 'hyrax.admin.admin_sets.form.permission_update_notices')
          elsif source_type == 'collection'
            redirect_to hyrax.edit_dashboard_collection_path(source_id,
                                                             anchor: 'sharing'),
                        notice: translate('sharing', scope: 'hyrax.dashboard.collections.form.permission_update_notices')
          end
        end

        def redirect_to_edit_path_with_error
          if source_type == 'admin_set'
            redirect_to hyrax.edit_admin_admin_set_path(source_id,
                                                        anchor: 'participants'),
                        alert: @permission_template_access.errors.full_messages.to_sentence
          elsif source_type == 'collection'
            redirect_to hyrax.edit_dashboard_collection_path(source_id,
                                                             anchor: 'sharing'),
                        alert: @permission_template_access.errors.full_messages.to_sentence
          end
        end

        def source_type
          Hyrax::PermissionTemplate.find(@permission_template_access.permission_template_id).source_type
        end

        def remove_access!
          Forms::PermissionTemplateForm.new(@permission_template_access.permission_template)
                                       .remove_access!(@permission_template_access)
        end
    end
  end
end<|MERGE_RESOLUTION|>--- conflicted
+++ resolved
@@ -10,11 +10,6 @@
         end
 
         if @permission_template_access.destroyed?
-<<<<<<< HEAD
-          redirect_to_edit_path
-        else
-          redirect_to_edit_path_with_error
-=======
           after_destroy_success
         else
           after_destroy_error
@@ -34,19 +29,6 @@
           false
         end
 
-        def after_destroy_success
-          redirect_to hyrax.edit_admin_admin_set_path(admin_set_id,
-                                                      anchor: 'participants'),
-                      notice: t('participants', scope: 'hyrax.admin.admin_sets.form.permission_update_notices')
-        end
-
-        def after_destroy_error
-          redirect_to hyrax.edit_admin_admin_set_path(admin_set_id,
-                                                      anchor: 'participants'),
-                      alert: @permission_template_access.errors.full_messages.to_sentence
->>>>>>> 33b5c07f
-        end
-
         # @return [String] the identifier for the AdminSet for the currently loaded resource
         def source_id
           @source_id ||= @permission_template_access.permission_template.source_id
@@ -56,7 +38,7 @@
           Forms::PermissionTemplateForm.new(@permission_template_access.permission_template).update_access(manage_changed: manage_changed)
         end
 
-        def redirect_to_edit_path
+        def after_destroy_success
           if source_type == 'admin_set'
             redirect_to hyrax.edit_admin_admin_set_path(source_id,
                                                         anchor: 'participants'),
@@ -68,7 +50,7 @@
           end
         end
 
-        def redirect_to_edit_path_with_error
+        def after_destroy_error
           if source_type == 'admin_set'
             redirect_to hyrax.edit_admin_admin_set_path(source_id,
                                                         anchor: 'participants'),
