module Sufia
  module GenericFile
    extend ActiveSupport::Concern
    extend ActiveSupport::Autoload
    autoload :Actions, 'sufia/models/generic_file/actions'
    autoload :Permissions, 'sufia/models/generic_file/permissions'
    autoload :WebForm, 'sufia/models/generic_file/web_form'
    autoload :AccessibleAttributes, 'sufia/models/generic_file/accessible_attributes'
<<<<<<< HEAD
    autoload :Trophies, 'sufia/models/generic_file/trophies'
=======
    autoload :Metadata, 'sufia/models/generic_file/metadata'
    autoload :Versions, 'sufia/models/generic_file/versions'
>>>>>>> 405cef54
    include Sufia::ModelMethods
    include Sufia::Noid
    include Sufia::GenericFile::MimeTypes
    include Sufia::GenericFile::Thumbnail
    include Sufia::GenericFile::Export
    include Sufia::GenericFile::Characterization
    include Sufia::GenericFile::Audit
    include Sufia::GenericFile::Permissions
    include Sufia::GenericFile::WebForm
    include Sufia::GenericFile::Derivatives
<<<<<<< HEAD
    include Sufia::GenericFile::Trophies
=======
    include Sufia::GenericFile::Metadata
    include Sufia::GenericFile::Versions
>>>>>>> 405cef54

    included do
      belongs_to :batch, :property => :is_part_of

      around_save :characterize_if_changed, :retry_warming

      attr_accessible *(ds_specs['descMetadata'][:type].fields + [:permissions])
    end


    def pdf?
      self.class.pdf_mime_types.include? self.mime_type
    end

    def image?
      self.class.image_mime_types.include? self.mime_type
    end

    def video?
      self.class.video_mime_types.include? self.mime_type
    end

    def audio?
      self.class.audio_mime_types.include? self.mime_type
    end

    def persistent_url
      "#{Sufia.config.persistent_hostpath}#{noid}"
    end

    def retry_warming
        save_tries = 0
        conflict_tries = 0
        begin
          yield
        rescue RSolr::Error::Http => error
          save_tries += 1
          logger.warn "Retry Solr caught RSOLR error on #{self.pid}: #{error.inspect}"
          # fail for good if the tries is greater than 3
          raise if save_tries >=3
          sleep 0.01
          retry
        rescue  ActiveResource::ResourceConflict => error
          conflict_tries += 1
          logger.warn "Retry caught Active Resource Conflict #{self.pid}: #{error.inspect}"
          raise if conflict_tries >=10
          sleep 0.01
          retry
        rescue =>error
          if (error.to_s.downcase.include? "conflict")
            conflict_tries += 1
            logger.warn "Retry caught Active Resource Conflict #{self.pid}: #{error.inspect}"
            raise if conflict_tries >=10
            sleep 0.01
            retry
          else
            raise
          end
        end
    end

    def related_files
      relateds = begin
                   self.batch.generic_files
                 rescue NoMethodError => e
                   #batch is nil - When would this ever happen?
                   batch_id = self.object_relations["isPartOf"].first || self.object_relations[:is_part_of].first
                   return [] if batch_id.nil?
                   self.class.find(Solrizer.solr_name('is_part_of', :symbol) => batch_id)
                 end
      relateds.reject { |gf| gf.pid == self.pid }
    end

    # Unstemmed, searchable, stored
    def self.noid_indexer
      @noid_indexer ||= Solrizer::Descriptor.new(:text, :indexed, :stored)
    end

    def to_solr(solr_doc={}, opts={})
      super(solr_doc, opts)
      solr_doc[Solrizer.solr_name('label')] = self.label
      solr_doc[Solrizer.solr_name('noid', Sufia::GenericFile.noid_indexer)] = noid
      solr_doc[Solrizer.solr_name('file_format')] = file_format
      solr_doc[Solrizer.solr_name('file_format', :facetable)] = file_format
      return solr_doc
    end

    # Redefine this for more intuitive keys in Redis
    def to_param
      noid
    end

    def label=(new_label)
      @inner_object.label = new_label
      if self.title.empty?
        self.title = new_label
      end
    end

    # Is this file in the middle of being processed by a batch?
    def processing?
       return false if self.batch.blank?
       return false if !self.batch.methods.include? :status
       return (!self.batch.status.empty?) && (self.batch.status.count == 1) && (self.batch.status[0] == "processing")
    end
  end
end<|MERGE_RESOLUTION|>--- conflicted
+++ resolved
@@ -6,12 +6,9 @@
     autoload :Permissions, 'sufia/models/generic_file/permissions'
     autoload :WebForm, 'sufia/models/generic_file/web_form'
     autoload :AccessibleAttributes, 'sufia/models/generic_file/accessible_attributes'
-<<<<<<< HEAD
     autoload :Trophies, 'sufia/models/generic_file/trophies'
-=======
     autoload :Metadata, 'sufia/models/generic_file/metadata'
     autoload :Versions, 'sufia/models/generic_file/versions'
->>>>>>> 405cef54
     include Sufia::ModelMethods
     include Sufia::Noid
     include Sufia::GenericFile::MimeTypes
@@ -22,12 +19,9 @@
     include Sufia::GenericFile::Permissions
     include Sufia::GenericFile::WebForm
     include Sufia::GenericFile::Derivatives
-<<<<<<< HEAD
     include Sufia::GenericFile::Trophies
-=======
     include Sufia::GenericFile::Metadata
     include Sufia::GenericFile::Versions
->>>>>>> 405cef54
 
     included do
       belongs_to :batch, :property => :is_part_of
@@ -35,23 +29,6 @@
       around_save :characterize_if_changed, :retry_warming
 
       attr_accessible *(ds_specs['descMetadata'][:type].fields + [:permissions])
-    end
-
-
-    def pdf?
-      self.class.pdf_mime_types.include? self.mime_type
-    end
-
-    def image?
-      self.class.image_mime_types.include? self.mime_type
-    end
-
-    def video?
-      self.class.video_mime_types.include? self.mime_type
-    end
-
-    def audio?
-      self.class.audio_mime_types.include? self.mime_type
     end
 
     def persistent_url
