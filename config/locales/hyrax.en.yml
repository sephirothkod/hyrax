--- conflicted
+++ resolved
@@ -307,7 +307,6 @@
       form_progress:
         required_agreement: Check deposit agreement
         required_descriptions: Describe your work
-<<<<<<< HEAD
         required_files:        Add files
         requirements:          Requirements
       form_representative:
@@ -316,10 +315,6 @@
       form_rendering:
         legend_html:           Rendering
         help_html:             "Select file(s) to be offered as a download for every image in Universal Viewer, for example a PDF of the whole work."
-=======
-        required_files: Add files
-        requirements: Requirements
->>>>>>> 25eeefb2
       form_share:
         add_sharing: Add Sharing
         currently_sharing: Currently Shared With
@@ -530,29 +525,6 @@
           subtitle: New user signups
           title: User Activity
       stats:
-<<<<<<< HEAD
-        collections:        "Collections created"
-        file_downloads:     "Download"
-        file_views:         "View"
-        files:              "Files deposited"
-        heading:            "Your Statistics"
-        works:              "Works created"
-      title:                    "My Dashboard"
-      transfer_of_ownership:    "Transfers of Ownership"
-      transfer_works_link:      "Select works to transfer"
-      transfers_received:       "Transfers Received"
-      transfers_sent:           "Transfers Sent"
-      user_activity:            "User Activity"
-      user_notifications:       "User Notifications"
-      view_files:               "View Files"
-    directory:
-      suffix:           "@example.org"
-    document_language:  "en"
-    edit_profile:       "Edit Profile"
-    manifest:
-      download_text:         Download whole resource
-      unknown_mime_text:     unknown mime type
-=======
         collections: Collections created
         file_downloads: Download
         file_views: View
@@ -569,7 +541,9 @@
       view_files: View Files
     document_language: en
     edit_profile: Edit Profile
->>>>>>> 25eeefb2
+    manifest:
+      download_text: Download whole resource
+      unknown_mime_text: unknown mime type
     embargoes:
       edit:
         embargo_apply: Apply Embargo
@@ -909,26 +883,6 @@
         size: Size
         total_items: Total works
       defaults:
-<<<<<<< HEAD
-        admin_set_id:              "Administrative Set"
-        based_near:                "Location"
-        creator:                   "Creator"
-        date_created:              "Date Created"
-        description:               "Abstract or Summary"
-        embargo_release_date:      'until'
-        files:                     'Upload a file'
-        keyword:                   "Keyword"
-        lease_expiration_date:     'until'
-        license:                   "License"
-        member_of_collection_ids:  "Add to collection"
-        related_url:               "Related URL"
-        rights_statement:          "Rights statement"
-        title:                     "Title"
-        visibility_after_embargo:  'then open it up to'
-        visibility_after_lease:    'then restrict it to'
-        visibility_during_embargo: 'Restricted to'
-        visibility_during_lease:   'Is available to'
-=======
         admin_set_id: Administrative Set
         based_near: Location
         creator: Creator
@@ -941,12 +895,12 @@
         license: License
         member_of_collection_ids: Add to collection
         related_url: Related URL
+        rights_statement: Rights statement
         title: Title
         visibility_after_embargo: then open it up to
         visibility_after_lease: then restrict it to
         visibility_during_embargo: Restricted to
         visibility_during_lease: Is available to
->>>>>>> 25eeefb2
       proxy_deposit_request:
         sender_comment: Comments
         transfer_to: User
