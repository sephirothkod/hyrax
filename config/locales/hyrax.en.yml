---
en:
  activefedora:
    models:
      batch_upload_item: Works by Batch
      file_set: File
  activemodel:
    errors:
      messages:
<<<<<<< HEAD
        is_not_nestable: "is not nestable"
        cannot_have_child_nested: "cannot have child nested within it"
        cannot_nest_in_parent: "cannot nest within parent"
        conflict: "Your changes could not be saved because another user (or background job) updated this %{model} after you began editing. Please make sure all file attachments have completed successfully and try again. This form has refreshed with the most recent saved copy of the %{model}."
=======
        conflict: Your changes could not be saved because another user (or background job) updated this %{model} after you began editing. Please make sure all file attachments have completed successfully and try again. This form has refreshed with the most recent saved copy of the %{model}.
>>>>>>> 7ca85b53
  blacklight:
    search:
      fields:
        facet:
          admin_set_sim: Collection
          resource_type_sim: Resource type
          suppressed_bsi: Status
        show:
          admin_set: 'In Administrative Set:'
          based_near_label: Location
          contributor: Contributors
          keyword: Keyword
      filters:
        title: 'Filtering by:'
      start_over: Clear filters
  errors:
    messages:
      carrierwave_download_error: Couldn't download image.
      carrierwave_integrity_error: Not an image.
      carrierwave_processing_error: Cannot resize image.
      extension_blacklist_error: 'You are not allowed to upload %{extension} files, prohibited types: %{prohibited_types}'
      extension_whitelist_error: 'You are not allowed to upload %{extension} files, allowed types: %{allowed_types}'
  helpers:
    action:
      add: "Add"
      admin_set:
        new: Create new administrative set
      batch:
<<<<<<< HEAD
        new: "Create batch of works"
      cancel: "Cancel"
      close: "Close"
      collection:
        new: "New Collection"
      delete: "Delete"
      edit: "Edit"
      remove: "Remove"
=======
        new: Create batch of works
      cancel: Cancel
      collection:
        new: New Collection
      delete: Delete
      edit: Edit
>>>>>>> 7ca85b53
      work:
        new: Add new work
    submit:
      admin_set:
<<<<<<< HEAD
        create: 'Save'
        update: 'Save changes'
      create: 'Save'
=======
        create: Save
        update: Save
      create: Save
>>>>>>> 7ca85b53
      hyrax_permission_template:
        create: Save
        update: Save
      hyrax_permission_template_access:
        create: Add
      proxy_deposit_request:
<<<<<<< HEAD
        create: 'Transfer'
      update: 'Save changes'
=======
        create: Transfer
      update: Save
>>>>>>> 7ca85b53
  hyrax:
    account_label: User
    active_consent_to_agreement: I have read and agree to the
    admin:
      admin_sets:
        delete:
          error_default_set: Administrative set cannot be deleted as it is the default set
          error_not_empty: Administrative set cannot be deleted as it is not empty
          notification: Administrative set successfully deleted
        document_list:
          edit: Edit
          no_works: The administrative set does not contain any works.
          title: List of items in this administrative set
        edit:
          header: Edit Administrative Set
        form:
          cancel: Cancel
          note: Users granted a new role will only gain the role on works that are deposited after that role has been granted.
          permission_destroy_errors:
            admin_group: The repository administrators group cannot be removed
          permission_update_errors:
            error: Invalid update option for permission template.
            no_date: A date is required for the selected release option.
            no_embargo: An embargo period is required for the selected option.
            nothing: Select release options before pressing save.
          permission_update_notices:
            new_admin_set: The administrative set '%{name}' has been created. Use the additional tabs to define other aspects of the administrative set.
            participants: The administrative set's participant rights have been updated
            updated_admin_set: The administrative set '%{name}' has been updated.
            visibility: The administrative set's release & visibility settings have been updated.
            workflow: The administrative set's workflow has been updated.
          tabs:
            description: Description
            participants: Participants
            visibility: Release and Visibility
            workflow: Workflow
        form_participant_table:
          admin_users: Repository Administrators
          allow_all_registered: Allow all registered users to deposit
          depositors:
            action: Action
            agent_name: Depositors of This Set
            empty: No depositors have been added to this administrative set.
            help: Depositors can add new works to this administrative set.
            remove: Remove
            title: Depositors
            type: Type
          managers:
            action: Action
            agent_name: Managers of This Set
            empty: No managers have been added to this administrative set.
            help: Managers of this administrative set can edit the set metadata, participants, and release and visibility settings. Managers can also edit work metadata, add to or remove files from a work, and add new works to the set.
            remove: Remove
            title: Managers
            type: Type
          registered_users: Registered Users
          viewers:
            action: Action
            agent_name: Viewers of This Set
            empty: No viewers have been added to this administrative set.
            help: Viewers of this administrative set can view works in the set regardless of the visibility settings applied to the work. For example, viewers can view works in this set even if the works are currently embargoed or restricted.
            remove: Remove
            title: Viewers
            type: Type
        form_participants:
          add_group: 'Add group:'
          add_participants: Add Participants
          add_user: 'Add user:'
          current_participants: Current Participants
        form_visibility:
          cancel: Cancel
          page_description: Release and visibility settings determine the options available to depositors when submitting a work to this administrative set. Changes to these settings do not affect previously deposited works.
          release:
            description: Set embargoes and lease polices for this administrative set.
            fixed: Depositor must choose embargo -- delay release of all works until
            no_delay: Do not allow embargoes or leases
            title: Release
            varies:
              any: Depositor can choose any embargo length; leases are allowed
              between: 'Depositor can choose embargo up to date:'
              description: 'Allow depositor to choose settings:'
              embargo:
                1yr: 1 year after deposit
                2yrs: 2 years after deposit
                3yrs: 3 years after deposit
                6mos: 6 months after deposit
                select: Select embargo period..
              period: 'Depositor can choose embargo period up to:'
          visibility:
            description: Set visibility policies for the administrative set. Setting honors embargo policies above.
            everyone: Public - depositor can only choose public visibility setting
            institution: Institution -- depositor can only select institution visibility setting
            restricted: Private -- depositor can only select private for visibility. Access is restricted to repository administrators, managers, and viewers of the set. Must be used with "No embargo" setting above.
            title: Visibility
            varies: All settings allowed -- depositor can choose. Must use this option to allow leases.
        form_workflow:
          cancel: Cancel
          no_workflows: There are no workflows to select.
          page_description: Each administrative set has a workflow associated with it. This workflow is applied to all works added to the administrative set. Select the workflow to be used for this administrative set below.
        new:
          header: Create New Administrative Set
        show:
          breadcrumb: View Set
          confirm_delete: Are you sure you wish to delete this Administrative Set? This action cannot be undone.
          header: Administrative Set
          item_list_header: Works in This Set
      appearances:
        show:
          header: Appearance
        update:
          flash:
<<<<<<< HEAD
            success:        "The appearance was successfully updated"
      collection_types:
        edit:
          header:           "Edit Collection Type"
          submit:           "Save changes"
        form:
          tab:
            metadata:        "Description"
            settings:        "Settings"
            participants:    "Participants"
        form_settings:
          instructions:    "These settings determine how collections of this type can be managed and discovered."
          warning:         "Warning: These settings cannot be changed after a collection of this type has been created."
        form_participants:
          header:             "Collection Participants"
          instructions:       "You can designate both groups and users as creators and managers of collections of this type"
          add_participants:     "Add Participants"
          submit:               "Add"
          update_notice:        "Participants Updated"
          remove_success:       "Participant Removed"
          current_participants: "Current Participants"
        form_participant_table:
          managers:
            action:             "Action"
            agent_name:         "Collection Managers"
            type:               "Type"
            title:              "Managers"
            help:               "Managers of collections of this type can edit collections other users have created, including adding to and removing works from a collection, modifying collection metadata, and deleting collections."
            empty:              "No managers have been added to this collection type."
          creators:
            action:             "Action"
            agent_name:         "Collection Creators"
            type:               "Type"
            title:              "Creators"
            help:               "Creators of collections of this type can create and manage their own collections."
            empty:              "No creators have been added to this collection type."
        index:
          breadcrumb:       "Collection Types"
          create_new_button: "Create new collection type"
          description:      "Collection types enable you to define settings that govern collections that serve different purposes in your repository.  You can define as many collection types as you need."
          header:           "Collection Types"
          modal:
            can_delete_body_html: "<p>Deleting this collection type will permanently remove the type and its settings from the repository.  Are you sure you want to delete this collection type?</p>"
            cannot_delete_body_html: "<p>You cannot delete this collection type because one or more collections of this type have already been created.</p>
            <p>To delete this collection type, first ensure that all collections of this type have been deleted.</p>"
            header_can_delete:  "Delete Collection Type?"
            header_cannot_delete:  "Cannot Delete Collection Type"
            view_collections: "View collections of this type"
          more_toggle_content_html: "<p>Typical scenarios for collection types include:</p>
          <ul>
            <li><strong>User Collections</strong> that any registered user can create to organize items they deposit.</li>
            <li><strong>Exhibits</strong> that staff create and curate for public display, where items can be included in any number of exhibits.</li>
            <li><strong>Controlled Collections</strong> created and managed by staff and not intended for public display, such as collections associated with organizational units or departments.</li>
            <li><strong>Community Collections</strong> that are intended for public display, similar to how DSpace communities and collections are sometimes used.</li>
          </ul>"
          more_toggle_header_html: "<span>More</span> about collection types"
          table:
            name:           "Name"
            actions:        "Actions"
        multiple_membership_checker:
          error_preamble: 'Error: You have specified more than one of the same single-membership collection types'
        new:
          header:           "Create New Collection Type"
          submit:           "Save"
        create:
          notification:     "The collection type %{name} has been created."
        update:
          notification:     "The collection type %{name} has been updated."
        delete:
          notification:      "The collection type %{name} has been deleted."
        errors:
          no_settings_change_for_admin_sets: "Collection type settings cannot be altered for the Administrative Set type"
          no_settings_change_for_user_collections: "Collection type settings cannot be altered for the User Collection type"
          no_settings_change_if_not_empty: "Collection type settings cannot be altered for a type that has collections"
          not_empty: "Collection type cannot be altered as it has collections"
=======
            success: The appearance was successfully updated
>>>>>>> 7ca85b53
      features:
        index:
          action: Action
          description: Description
          feature: Feature
          header: Features
      sidebar:
<<<<<<< HEAD
        activity:           "Activity"
        appearance:         "Appearance"
        collection_types:   "Collection types"
        collections:        "Collections"
        collection_types:   "Collection Types"
        configuration:      "Configuration"
        content_blocks:     "Content Blocks"
        notifications:      "Notifications"
        pages:              "Pages"
        profile:            "Profile"
        repository_objects: "Repository Contents"
        settings:           "Settings"
        statistics:         "Reports"
        tasks:              "Tasks"
        technical:          "Features"
        transfers:          "Transfers"
        user_activity:      "Your activity"
        users:              "Manage Users"
        workflow_review:    "Review Submissions"
        workflow_roles:     "Workflow Roles"
        works:              "Works"
=======
        activity: Activity
        admin_sets: Administrative Sets
        appearance: Appearance
        collections: Collections
        configuration: Configuration
        content_blocks: Content Blocks
        notifications: Notifications
        pages: Pages
        profile: Profile
        repository_objects: Repository Contents
        settings: Settings
        statistics: Reports
        tasks: Tasks
        technical: Features
        transfers: Transfers
        user_activity: Your activity
        users: Manage Users
        workflow_review: Review Submissions
        workflow_roles: Workflow Roles
        works: Works
>>>>>>> 7ca85b53
      stats:
        deposited_form:
          end_label: end [defaults to now]
          heading: 'Display Files Deposited:'
          start_label: Start
        repository_objects:
          series:
            published: Published
            unknown: Unknown
            unpublished: Unpublished
        user_deposits:
          end_label: Ending [defaults to now]
          heading: Display files deposited by users
          start_label: Starting
        works:
          headers:
            main: Work Statistics
            total: 'Total Works:'
            visibility: Totals by Visibility
      users:
        index:
          access_label: Last access
          describe_users_html:
            one: There is <b>%{count} user</b> in this repository.
            other: There are <b>%{count} users</b> in this repository.
          id_label: Username
          role_label: Roles
          title: Manage Users
      workflow_roles:
        header: Workflow Roles
        index:
          current_roles: Current Roles
          delete:
            confirm: Are you sure?
          header:
            roles: Roles
            user: User
          new_role: Assign Role
          no_roles: No roles
      workflows:
        index:
          header: Review Submissions
          tabs:
            published: Published
            under_review: Under Review
    api:
      accepted:
        default: Your request has been accepted for processing, but processing is not complete. See job for more info.
      bad_request:
        default: Unable to process your request.  See errors for more info.
      deleted:
        default: Deleted the Resource
      forbidden:
        default: You are not authorized to access this content.
      internal_error:
        default: The server encountered an error.
      not_found:
        default: Could not find a resource that matches your request.
      success:
        default: Your request was processed successfully.
      unauthorized:
        default: You must be logged in to do that!
      unprocessable_entity:
        default: The resource you attempted to modify cannot be modified according to your request.
    background_attribution_html: ''
    base:
      citations:
        header: 'Citations:'
      form_child_work_relationships:
        actions:
          remove: Remove from this work
        attach_new_work: Deposit new work as child of this work
        caption: This work currently contains these child works
        confirm:
          cancel: Cancel
          remove: Remove
          text: Removing this child work will not remove it from the repository, only from this parent work.  Are you sure you want to remove this work from this parent work?
        header:
          actions: Action
          title: Work title
      form_files:
        dropzone: Drop files here.
        local_upload_browse_everything_html: |
          <p>You can add one or more files to associate with this work. Add files
          from your local system or a cloud provider.</p>
          <p>Note that if you use a cloud provider to upload a large number of
          files within a short period of time, the provider may not be able to
          accommodate your request. If you experience errors uploading from the
          cloud, let us know via the %{contact_href}.</p>
        local_upload_html: "<p>You can add one or more files to associate with this work.</p>"
      form_member_of_collections:
        actions:
          remove: Remove from collection
        caption: This work is currently in these collections
        confirm:
          cancel: Cancel
          remove: Remove
          text: Removing this work will not remove it from the repository, only from this collection. Are you sure you want to remove this work from the collection?
        header:
          actions: Action
          title: Collection title
      form_permission_under_embargo:
        help_html: "<strong>This work is under embargo.</strong> You can change the settings of the embargo here, or you can visit the %{edit_link} to deactivate it."
        legend_html: Visibility <small>Who should be able to view or download this content?</small>
        management_page: Embargo Management Page
      form_permission_under_lease:
        help_html: "<strong>This work is under lease.</strong> You can change the settings of the lease here, or you can visit the %{edit_link} to deactivate it."
        legend_html: Visibility <small>Who should be able to view or download this content?</small>
        management_page: Lease Management Page
      form_progress:
        required_agreement: Check deposit agreement
        required_descriptions: Describe your work
        required_files: Add files
        requirements: Requirements
      form_share:
        add_sharing: Add Sharing
        currently_sharing: Currently Shared With
        directions: Regardless of the visibility settings for this work, you can also share it with other users and groups.
      items:
        actions: Actions
        date_uploaded: Date Uploaded
        empty: This %{type} has no files associated with it. Click "edit" to add more files.
        header: Items
        thumbnail: Thumbnail
        title: Title
        visibility: Visibility
      relationships:
        empty: This %{type} is not currently in any collections.
        header: Relationships
      relationships_parent_row:
        label: 'In %{type}:'
      show:
        last_modified: Last modified
      social_media:
        facebook: Facebook
        google: Google+
        tumblr: Tumblr
        twitter: Twitter
    batch:
      help:
        resource_type: You may select multiple types to apply to all files
        title: Filename will be the default title. Please provide a more meaningful title, and filenames will still be preserved by the system.
    batch_uploads:
      disabled: Feature disabled by administrator
      files:
        button_label: Add New Work
        instructions: Each file will be uploaded to a separate new work resulting in one work per uploaded file.
        upload_type_instructions: To create a single work for all the files, go to
      new:
        header: Batch Create New Works
        in_collections: These Works in Collections
        in_other_works: This Work in Other Works
        in_this_work: Other Works in this Work
      progress:
        header: Save Works
    bread_crumb:
      search_results: Back to search results
    collection:
      actions:
<<<<<<< HEAD
        add_existing_works:
          desc: "Add existing works to this Collection"
          label: "Add existing works"
        add_new_nested_collection:
          desc: "Add new collection to this Collection"
          label: "Create new collection as subcollection"
        add_new_work:
          desc: "Add new work to this Collection"
          label: "Add new work"
=======
        add_works:
          desc: Add works to this Collection
          label: Add works
>>>>>>> 7ca85b53
        delete:
          confirmation: Delete this collection?
          desc: Delete this collection
          label: Delete
        edit:
<<<<<<< HEAD
          desc: "Edit this collection"
          label: "Edit"
        header: "Actions"
        nest_collections: # this collection is parent, modal "add-subcollection"
          desc: "Nest other collections within this Collection"
          button_label: "Add a subcollection"
          modal_title: "Add a Subcollection to Collection"
          select_label: "Select subcollection"
        nested_subcollection: # this collection is child, modal "add-to-collection"
          desc: "Nest this collection within another collection"
          button_label: "Add to collection"
          modal_title: "Add this Collection Within Another Collection"
          select_label: "Select collection"
      browse_view: "Browse View"
=======
          desc: Edit this collection
          label: Edit
        header: Actions
      browse_view: Browse View
>>>>>>> 7ca85b53
      document_list:
        edit: Edit
        no_visible_works: The collection is either empty or does not contain items to which you have access.
      edit:
        manage_items: Manage Items in this Collection
      form:
        additional_fields: Additional fields
        description: Descriptions
      is_part_of: Is part of
      select_form:
<<<<<<< HEAD
        close: "Close"
        create: "Save"
        create_new: "Add to new Collection"
        no_collections: "You do not have access to any existing collections. You may create a new collection."
        select_heading: "Select the collection to add your files to:"
        title: "Add to collection"
        update: "Save changes"
=======
        close: Close
        create: Create Collection
        create_new: Add to new Collection
        no_collections: You do not have access to any existing collections. You may create a new collection.
        select_heading: 'Select the collection to add your files to:'
        title: Add to collection
        update: Update Collection
>>>>>>> 7ca85b53
    collections:
      search_form:
        button_label: Go
        label: Search Collection %{title}
        placeholder: Search Collection
      show:
<<<<<<< HEAD
        works_in_collection: "Works"
        subcollection_count: "Subcollections"
        no_visible_subcollections: "There are no visible subcollections."
    collection_type:
      default_title: "User Collection"
      admin_set_title: "Admin Set"
    collection_types:
      create_service:
        default_description: "A User Collection can be created by any user to organize their works."
        admin_set_description: "An aggregation of works that is intended to help with administrative control. Admin Sets provide a way of defining behaviors and policies around a set of works."
=======
        works_in_collection: Works in this Collection
>>>>>>> 7ca85b53
    contact_form:
      button_label: Send
      email_label: Your Email
      header: Contact Form
      issue_types:
        browsing: Browsing and searching
        changing: Making changes to my content
        depositing: Depositing content
        general: General inquiry or request
        reporting: Reporting a problem
      message_label: Message
      name_label: Your Name
      notice: Please use the contact form to submit inquiries about this system; to report a problem you are experiencing with the system; to request assistance using the system; or to provide general feedback. See the Help page for additional information about this system.
      select_type: Select an Issue Type
      subject_label: Subject
      type_label: Issue Type
    content_blocks:
      cancel: Cancel
      tabs:
        announcement_text: Announcement Text
        featured_researcher: Featured Researcher
        marketing_text: Marketing Text
      updated: Content blocks updated.
    controls:
      about: About
      contact: Contact
      help: Help
      home: Home
    dashboard:
      additional_notifications: See all notifications
      admin_sets:
        admin_set: Administrative Set
        files: Files
        subtitle: Recent activity
        title: Administrative Sets
        works: Works
      all:
<<<<<<< HEAD
        collections:            "All Collections"
        works:                  "All Works"
      managed:
        collections:            "Managed Collections"
        works:                  "Managed Works"
      authorize_proxies:        "Authorize Proxies"
=======
        collections: All Collections
        works: All Works
      authorize_proxies: Authorize Proxies
>>>>>>> 7ca85b53
      breadcrumbs:
        admin: Administration
      collections:
        edit:
<<<<<<< HEAD
          header: "Edit %{type_title}: %{title}"
=======
          header: 'Edit Collection: %{title}'
>>>>>>> 7ca85b53
        form:
          permission_update_notices:
            sharing: "The collection's sharing options have been updated."
            participants: "The collection's sharing options have been updated."
          permission_update_errors:
            error:   "Invalid update option for permission template."
          tabs:
<<<<<<< HEAD
            branding:       "Branding"
            description:    "Description"
            discovery:      "Discovery"
            relationships:  "Relationships"
            sharing:        "Sharing"
        form_discovery:
            para1: "These settings determine who is able to discover and view this collection's landing page; they do not affect the visibility of items in the collection."
            para2: "If you chose not to make this collection open access, you can still share the collection with specific users and groups using the Sharing tab."
        form_share_table:
          allow_all_registered: "Allow all registered"
          depositors:
            action: "Action"
            agent_name: "User/Group"
            empty: "No depositors have been added to this collection."
            help: "Depositors of this collection can view the collection and add works to it, even if the visibility permissions of the collecton otherwise would not permit them to view it."
            remove: "Remove"
            title: "Depositors"
            type: "Type"
          managers:
            action: "Action"
            agent_name: "User/Group"
            empty: "No managers have been added to this collection."
            help: "Managers of this collection can add to and remove works from the collection, modify collection metadata, and delete the collection."
            help_with_works: "For collections of type %{type_title}, when works are created directly in this collection, the managers are given edit access to the new work."
            remove: "Remove"
            title: "Managers"
            type: "Type"
          viewers:
            action: "Action"
            agent_name: "User/Group"
            empty: "No viewers have been added to this collection."
            help: "Viewers of this collection can view it even if the visibility permissions of the collection otherwise would not permit them to view it."
            help_with_works: "For collections of type %{type_title}, when works are created directly in this collection, the viewers are given read access to the new work."
            remove: "Remove"
            title: "Viewers"
            type: "Type"
        form_share:
          add_group: "Add group"
          add_sharing: "Add Sharing"
          add_user: "Add user"
          current_shared: "Currently Shared With"
          note: "Regardless of the visibility settings of this collection, you can share this collection with specific groups and users."
        form_branding:
            branding:
               label: "Branding"
               description: "Optionally, you can upload a banner image and/ro logo images to associate with this collection.  If uploaded, these images will be displayed at the top of the collection page to provide unique branding for the collection."
            banner:
              label: "Banner"
              description: "An image to be displayed at the top of the collection page.  For best results, upload an image (JPG, GIF or PNG) that is at least 120 pixels tall and 1200 pixels wide."
            logo:
              label: "Logo"
              description: "One or more images to be displayed at the top of the collection pate.  For best results, upload an image (JPG, GIF orPNG) taht is 40 pixels in height.  Larger images will be resized to 40 pixels in height."
        form_relationships:
          add_other_collections_as_sub_collections_description: "You can manage the sub-collections of this collection."
          buttons:
            remove_from_collection: "Remove from collection"
            remove_this_sub_collection: "Remove this sub-collection"
          collection_is_subcollection_description: "This collection is currently a sub-collection of these collections"
          headlines:
            other_collections_in_this_collection: "Other Collections in This Collection"
            this_collection_in_other_collections: "This Collection in Other Collections"
          modals:
            remove_from_collection_description: "Removing this collection will not remove it from the repository, only from this parent collection.  Are you sure you want to remove this collection?"
            remove_from_sub_collection_description: "Removing this sub-collection will not remove it from the repository, only from this parent collection.  Are you sure you want to remove this sub-collection?"
          sub_collections_of_collection_description: "These collections are currently sub-collections of this collection"
          table:
            action: "Action"
            collection_title: "Collection Title"
          this_collection_in_other_collections_description: "You can add this collection to other collections as a sub-collection."
=======
            description: Description
            sharing: Sharing
            visibility: Visibility
>>>>>>> 7ca85b53
        new:
          header: "New %{type_title}"
        show:
<<<<<<< HEAD
          header: "Collection"
          item_count: "Works"
          public_view_label: "Public view of Collection"
          search_results: "Search Results within this Collection"
          subcollection_count: "Subcollections"
      collection_type_actions:
        close:                        "Close"
        create_collection:            "Create collection"
        select_type_of_collection:    "Select type of collection"
      create_work:              "Create Work"
      current_proxies:          "Current Proxies"
      delete_notification:      "Delete Notification"
=======
          works_in_collection: Works in this Collection
      create_work: Create Work
      current_proxies: Current Proxies
      delete_notification: Delete Notification
>>>>>>> 7ca85b53
      heading_actions:
        close: Close
        create_work: Create work
        select_type_of_work: Select type of work
      manage_proxies: Manage Proxies
      my:
        action:
<<<<<<< HEAD
          add_to_collection:        "Add to collection"
          admin_set_confirmation:  "Deleting an admin set from %{application_name} is permanent. Click OK to delete this admin set from %{application_name}, or Cancel to cancel this operation"
          delete_admin_set_deny:   "This collection is defined as an %{type_name} and is not empty. To delete an %{type_name}, you must first remove (delete or move to another %{type_name} collection) all items from the %{type_name}."
          collections_confirmation_html: "Deleting <span class='pluralized'>this collection</span> will permanently remove <span class='pluralized'>this collection</span> from the repository.  Items in <span class='pluralized'>this collection</span> will remain in the repository.  Are you sure you want to delete <span class='pluralized'>this collection</span>?"
          collections_confirmation_no_items_html: "Are you sure you want to delete this collection? This action cannot be undone."
          delete_admin_set:        "Delete collection" # use same term for admin sets and collections
          delete_collection:       "Delete collection"
          delete_collections:      "Delete collections"
          delete_collection_deny:  "You do not have sufficient privileges to delete this document."
          delete_collections_deny: "You must select one or more collections to delete."
          delete_work:             "Delete Work"
          edit_admin_set:          "Edit collection" # use same term for admin sets and collections
          edit_collection:         "Edit collection"
          edit_collection_deny:    "You do not have sufficient privileges to edit this collection."
          edit_work:               "Edit Work"
          highlight:               "Highlight Work on Profile"
          nesting_not_allowed:     "Collections of this type do not support nesting."
          nesting_permission_denied: "You do not have sufficient privileges to add this collection to another collection."
          select:                  "Select"
          select_all:              "Select Current Page"
          select_none:             "Select None"
          transfer:                "Transfer Ownership of Work"
          unhighlight:             "Unhighlight Work"
          view_collection:         "View collection"
          view_admin_set:          "View collection" # use same term for admin sets and collections
          work_confirmation:       "Deleting a work from %{application_name} is permanent. Click OK to delete this work from %{application_name}, or Cancel to cancel this operation"
=======
          collection_confirmation: Deleting a collection from %{application_name} is permanent. Click OK to delete this collection from %{application_name}, or Cancel to cancel this operation
          delete_collection: Delete Collection
          delete_work: Delete Work
          edit_collection: Edit Collection
          edit_work: Edit Work
          highlight: Highlight Work on Profile
          select: Select
          select_all: Select Current Page
          select_none: Select None
          transfer: Transfer Ownership of Work
          unhighlight: Unhighlight Work
          work_confirmation: Deleting a work from %{application_name} is permanent. Click OK to delete this work from %{application_name}, or Cancel to cancel this operation
>>>>>>> 7ca85b53
        collection_list:
          description: 'Description:'
          edit_access: 'Edit Access:'
          groups: 'Groups:'
          users: 'Users:'
        collections: Your Collections
        facet_label:
          collections: 'Filter collections:'
          highlighted: 'Filter highlights:'
          shared: 'Filter shares:'
          works: 'Filter works:'
        heading:
<<<<<<< HEAD
          action:         "Actions"
          collection_type: "Collection Type"
          date_uploaded:  "Date Added"
          date_modified:  "Last Modified"
          highlighted:    "Highlighted"
          items:          "Items"
          last_modified:  "Last modified"
          title:          "Title"
          type:           "Type"
          visibility:     "Visibility"
        highlighted:  "My Highlights"
        shared:       "Works Shared with Me"
        sr:
          batch_checkbox:   "Check to add to a collection or edit list"
          check_all_label:  "Select all files to be added to a collection or edited"
          detail_label:     "Display summary details of"
          listing:          "Listing of items you have deposited in"
          press_to:         "Press to"
          results_per_page: "Number of results to display per page"
          show_label:       "Display all details of"
        works:        "Your Works"
      nest_collections_form:
        create_within:          "'%{child_title}' has been added to '%{parent_title}'"
        create_under:          "'%{child_title}' has been added to '%{parent_title}'"
        create_under_failed:   "'%{child_title}' cannot be added to '%{parent_title}'"
      no_activity:              "User has no recent activity"
      no_notifications:         "User has no notifications"
      no_transfer_requests:     "You haven't received any work transfer requests"
      no_transfers:             "You haven't transferred any work"
      proxy_activity:           "Proxy Activity"
      proxy_delete:              "Delete Proxy"
      proxy_user:               "Proxy User"
=======
          action: Actions
          date_uploaded: Date Added
          highlighted: Highlighted
          title: Title
          visibility: Visibility
        highlighted: My Highlights
        shared: Works Shared with Me
        sr:
          batch_checkbox: Check to add to a collection or edit list
          check_all_label: Select all files to be added to a collection or edited
          detail_label: Display summary details of
          listing: Listing of items you have deposited in
          press_to: Press to
          results_per_page: Number of results to display per page
          show_label: Display all details of
        works: Your Works
      no_activity: User has no recent activity
      no_notifications: User has no notifications
      no_transfer_requests: You haven't received any work transfer requests
      no_transfers: You haven't transferred any work
      proxy_activity: Proxy Activity
      proxy_delete: Delete Proxy
      proxy_user: Proxy User
>>>>>>> 7ca85b53
      show_admin:
        new_visitors: New Visitors
        registered_users: Registered users
        repository_growth:
          subtitle: Past 90 days
          title: Repository Growth
        repository_objects:
          subtitle: Current Status
          title: Repository Objects
        returning_visitors: Returning Visitors
        total_visitors: Total Visitors
        user_activity:
          subtitle: New user signups
          title: User Activity
      stats:
        collections: Collections created
        file_downloads: Download
        file_views: View
        files: Files deposited
        heading: Your Statistics
        works: Works created
      title: My Dashboard
      transfer_of_ownership: Transfers of Ownership
      transfer_works_link: Select works to transfer
      transfers_received: Transfers Received
      transfers_sent: Transfers Sent
      user_activity: User Activity
      user_notifications: User Notifications
      view_files: View Files
    document_language: en
    edit_profile: Edit Profile
    embargoes:
      edit:
        embargo_apply: Apply Embargo
        embargo_cancel: Cancel and manage all embargoes
        embargo_deactivate: Deactivate Embargo
        embargo_false_html: "<strong>This %{cc} is not currently under embargo.</strong> If you would like to apply an embargo, provide the information here."
        embargo_return: Return to editing this %{cc}
        embargo_true_html: "<strong>This %{cc} is under embargo.</strong>"
        embargo_update: Update Embargo
        header:
          current: Current Embargo
          past: Past Embargoes
        history_empty: This %{cc} has no previous embargoes applied to it.
        manage_embargoes_html: Manage Embargoes for %{cc} <span class='human_readable_type'>(%{cc_type})</span>
      index:
        active: All Active Embargoes
        deactivated: Deactivated Embargoes
        expired: Expired Active Embargoes
        manage_embargoes: Manage Embargoes
      list_expired_active_embargoes:
        change_all: 'Change all files within %{cc} to '
        deactivate: Deactivate Embargo
        deactivate_selected: Deactivate Embargoes for Selected
        missing: There are no expired embargoes in effect at this time.
      table_headers:
        release_date: Embargo Release Date
        title: Title
        type: Type of Work
        viz_after: Visibility will Change to
        viz_current: Current Visibility
    featured_researchers: Featured Researchers
    file_manager:
      link_text: File Manager
    file_set:
      browse_view: Browse View
      show:
        download: Download the file
        downloadable_content:
          default_link: Download file
          heading: Downloadable Content
          image_link: Download image
          office_link: Download file
          pdf_link: Download PDF
    file_sets:
      groups_description:
        description_html: 'The list of groups in the drop-down marked "Select a group" is a list of User Managed Groups that you are a member of.  You may select a specific group and assign an access level for a file within %{application_name}, similarly to adding user access levels.

'
    help:
      header: User Support
      override_text: Use app/views/static/help.html.erb to override this file.
    homepage:
      admin_sets:
        link: View all collections
        tab_label: Explore Collections
        title: Explore Collections
      featured_researcher:
        missing: No researchers have been featured.
        tab_label: Featured Researcher
        title: Featured Researcher
      featured_works:
        document:
          depositor_label: Depositor
          depositor_missing: no depositor value
          keyword_label: Keywords
          keyword_missing: no keywords specified
          title_label: Title
        drag: Drag
        no_works: No works have been featured
        tab_label: Featured Works
        title: Featured Works
      recently_uploaded:
        details: Details
        document:
          depositor_label: Depositor
          depositor_missing: no depositor value
          keyword_label: Keywords
          keyword_missing: no keywords specified
          title_label: Title
        no_public: No public work has been contributed.
        tab_label: Recently Uploaded
        title: Recently Uploaded
    icons:
      collection: fa fa-cubes
      default: fa fa-cube
    leases:
      edit:
        header:
          current: Current Lease
          past: Past Leases
        history_empty: This %{cc} has no previous leases applied to it.
        lease_apply: Apply Lease
        lease_cancel: Cancel and manage all leases
        lease_deactivate: Deactivate Lease
        lease_false_html: "<strong>This %{cc} is not currently under lease.</strong> If you would like to apply a lease, provide the information here."
        lease_return: Return to editing this %{cc}
        lease_true_html: "<strong>This %{cc} is under lease.</strong>"
        lease_update: Update Lease
        manage_leases_html: Manage Leases for %{cc} <span class='human_readable_type'>(%{cc_type})</span>
      index:
        active: All Active Leases
        deactivated: Deactivated Leases
        expired: Expired Active Leases
        manage_leases: Manage Leases
      list_expired_active_leases:
        change_all: 'Change all files within %{cc} to '
        deactivate: Deactivate Lease
        deactivate_selected: Deactivate Leases for Selected
        missing: There are no expired leases in effect at this time.
      table_headers:
        release_date: Lease Release Date
        title: Title
        type: Type of Work
        viz_after: Visibility will Change to
        viz_current: Current Visibility
    mailbox:
      date: Date
      delete: Delete Message
      empty: No notifications found
      message: Message
      notifications_deleted: Notifications have been deleted
      subject: Subject
    messages:
      failure:
        multiple:
          keyword: could not be updated. You do not have sufficient privileges to edit them.
          link: These files
        single: could not be updated. You do not have sufficient privileges to edit it.
        subject: Batch upload permission denied
        title: Files failed
      success:
        multiple:
          keyword: have been saved.
          link: These files
        single: has been saved.
        subject: Batch upload complete
        title: Files uploaded successfully
    pages:
      cancel: Cancel
      tabs:
        about_page: About Page
        agreement_page: Deposit Agreement
        help_page: Help Page
        terms_page: Terms of Use
      updated: Pages updated.
    passive_consent_to_agreement: By saving this work I agree to the
    search:
      button:
        html: <span class="glyphicon glyphicon-search"></span> Go
        text: Search
      form:
        option:
          all:
            label_long: All of %{application_name}
            label_short: All
          my_collections:
            label_long: My Collections
            label_short: My Collections
          my_shares:
            label_long: My Shares
            label_short: My Shares
          my_works:
            label_long: My Works
            label_short: My Works
        q:
          label: Search %{application_name}
          placeholder: Enter search terms
    select_type:
      description: General purpose worktype
      name: Work
    share_button: Share Your Work
    single_use_links:
      button: Single-Use Link to File
      copy:
        button: Copy
        tooltip: Copied!
      delete: Delete
      download:
        type: Download
      expiration:
        lesser_time: in less than one hour
        time: in %{value} hours
      expiration_message: Link %{link} expires %{time}
      show:
        type: Show
      table:
        actions: Actions
        expires: Expires
        key: Key
        link: Link
        no_links: No links have been generated
      title: Single-Use Links
    sort_label: Sort the listing of items
    toolbar:
      dashboard:
        menu: Dashboard
      language_switch: Switch language
      notifications:
        many: You have %{count} unread notifications
        one: You have one unread notification
        zero: You have no unread notifications
      profile:
        login: Login
        logout: Logout
        sr_action: View
        sr_target: profile
    transfers:
      new:
        confirm: Are you sure you want to transfer ownership of this work to another user? Click Ok to transfer or Cancel to return to the transfer screen
        header: Transfer Ownership
        placeholder: Search for a user
        sr_only_description: Select a user to transfer "%{work_title}" to, add optional comments and then press transfer.
        title: Transfer Ownership of "%{work_title}"
    upload:
      alert:
        contact_href_text: contact form
        fail_html: There was a problem during upload, none of your files uploaded correctly. Please %{reload_href}.  Use the %{contact_href} to report the error if it persists.
        fail_restart_href_text: start over
        partial_fail_html: One or more files did not upload successfully. To continue using the files that uploaded %{metadata_href}. <br /> Use the %{contact_href} to report the error if it persists.
        partial_fail_metadata_href_text: edit their metadata
      browse_everything:
        browse_files_button: Add cloud files...
        files_selected: files selected
        sr_tab_label: Access Files from
        tab_label: Cloud Providers
      change_access_flash_message: Updating file access levels. This may take a few minutes. You may want to refresh your browser or return to this record later to see the updated file access levels.
      change_access_message_html: "<p>You have changed the access level on work <i>%{curation_concern}</i>, making it accessible to other users or groups to view or edit.</p><p>Would you like change all of the files within the work to have the same access users, groups and visibility as well?</p>"
      change_access_no_message: No. I'll update it manually.
      change_access_yes_message: Yes please.
      change_permissions_message_html: "<p>You have changed the permissions on this %{curation_concern_human_readable_type}, <i>%{curation_concern}</i>, making it visible to <b>%{visibility_badge}</b>.</p><p>Would you like change all of the files within the %{curation_concern_human_readable_type} to <b>%{visibility_badge}</b> as well?</p>"
      local_ingest:
        tab_label: Network/Server Location
      my_computer:
        sr_instructions: Agree to the deposit agreement and then select files.  Press the Start Upload Button once all files have been selected.
        sr_tab_label: Access Files from
        tab_label: My Computer
      permissions_message: Updating file permissions. This may take a few minutes. You may want to refresh your browser or return to this record later to see the updated file permissions.
      processing: File is being processed; you may edit when processing has completed
    user_profile:
      orcid:
        alt: ORCID icon
        label: ORCID Profile
      tab_activity: Activity
      tab_highlighted: Highlighted
      tab_profile: Profile
      zotero:
        alt: Zotero icon
        connected: Connected!
        label: Zotero Profile
        unlinked: Link with Zotero
    visibility:
      authenticated:
        note_html: Restrict access to %{institution}.
        text: "%{institution}"
      embargo:
        note_html: Set date for future release.
        text: Embargo
      lease:
        note_html: Set date for future reduced access.
        text: Lease
      open:
        note_html: Make available to all.
        text: Public
        warning_html: '<p> <strong>Please note</strong>, making something visible to the world (i.e. marking this as %{label}) may be viewed as publishing which could impact your ability to: </p> <ul> <li>Patent your work</li> <li>Publish your work in a journal</li> </ul> <p> Check out <a href="http://www.sherpa.ac.uk/romeo/">SHERPA/RoMEO</a> for more information about publisher copyright policies. </p>'
      open_title_attr: Change the visibility of this resource
      restricted:
        note_html: Keep to myself with option to share.
        text: Private
      restricted_title_attr: Change the visibility of this resource
    workflow:
      default:
        deposit: Deposit
      load:
        state_error: 'The workflow: %{workflow_name} has not been updated.  You are removing a state: %{state_name} with %{entity_count} entity/ies.  A state may not be removed while it has active entities!'
      unauthorized: The work is not currently available because it has not yet completed the approval process
    works:
      create:
        after_create_html: Your files are being processed by %{application_name} in the background. The metadata and access controls you specified are being applied. You may need to refresh this page to see these updates.
        breadcrumb: Add New Work
        header: Add New %{type}
      edit:
        breadcrumb: Edit
      form:
        additional_fields: Additional fields
        in_collections: Collections
        in_other_works: This Work in Other Works
        in_this_work: Other Works in this Work
        tab:
          files: Files
          metadata: Descriptions
          relationships: Relationships
          share: Sharing
        visibility_until: until
      progress:
        header: Save Work
      show:
        no_preview: No preview available
      update:
        header: Edit Work
  simple_form:
    hints:
      admin_set:
        description: A brief overarching description that applies to all works collected in this set. For example, "Theses and supplementary files created by the School of Earth Sciences graduate students."
        title: A name to aid in identifying the Administrative Set and to distinguish it from other Administrative Sets in the repository.
      collection:
<<<<<<< HEAD
        based_near: "A place name related to the collection, such as its site of publication, or the city, state, or country the collection contents are about. Calls upon the <a href='http://www.geonames.org'>GeoNames web service</a>."
        contributor: "A person or group you want to recognize for playing a role in the creation of the collection, but not the primary role."
        creator: "The person or group responsible for the collection. Usually this is the author of the content. Personal names should be entered with the last name first, e.g. &quot;Smith, John.&quot;."
        date_created: "The date on which the collection was created."
        description: "Free-text notes about the collection. Examples include abstracts of a paper or citation information for a journal article."
        identifier: "A unique handle identifying the collection. An example would be a DOI for a journal article, or an ISBN or OCLC number for a book."
        keyword: "Words or phrases you select to describe what the collection is about. These are used to search for content."
        language: "The language of the collection's content."
        license: "Licensing and distribution information governing access to the collection. Select from the provided drop-down list."
        publisher: "The person or group making the collection available. Generally this is the institution."
        related_url: "A link to a website or other specific content (audio, video, PDF document) related to the collection. An example is the URL of a research project from which the collection was derived."
        resource_type: "Pre-defined categories to describe the type of content being uploaded, such as &quot;article&quot; or &quot;dataset.&quot;  More than one type may be selected."
        subject: "Headings or index terms describing what the collection is about; these do need to conform to an existing vocabulary."
        title: "A name to aid in identifying a collection."
      collection_type:
        allow_multiple_membership: "Allow works to belong to multiple collections of this type"
        assigns_workflow:   "Allow collections of this type to assign workflow to a new work"
        assigns_visibility:   "Allow collections of this type to assign initial visibility settings to a new work"
        title: ""
        description: "A brief statement of the general purpose of this collection type.  Users will see this if they have more than one collection type to choose from when creating a new collection."
        discoverable: "Allow collections of this type to be discoverable"
        nestable: "Allow collections of this type to be nested (a collection can contain other collections)"
        require_membership: "A work must belong to at least one collection of this type"
        sharable: "Allow users to assign collection managers, depositors, and viewers for collections they manage"
        share_applies_to_new_works: "When new works are created directly in the collection, grant sharing users and groups permissions for the new work according to their collection roles."
=======
        based_near: A place name related to the collection, such as its site of publication, or the city, state, or country the collection contents are about. Calls upon the <a href='http://www.geonames.org'>GeoNames web service</a>.
        contributor: A person or group you want to recognize for playing a role in the creation of the collection, but not the primary role.
        creator: The person or group responsible for the collection. Usually this is the author of the content. Personal names should be entered with the last name first, e.g. &quot;Smith, John.&quot;.
        date_created: The date on which the collection was created.
        description: Free-text notes about the collection. Examples include abstracts of a paper or citation information for a journal article.
        identifier: A unique handle identifying the collection. An example would be a DOI for a journal article, or an ISBN or OCLC number for a book.
        keyword: Words or phrases you select to describe what the collection is about. These are used to search for content.
        language: The language of the collection's content.
        license: Licensing and distribution information governing access to the collection. Select from the provided drop-down list.
        publisher: The person or group making the collection available. Generally this is the institution.
        related_url: A link to a website or other specific content (audio, video, PDF document) related to the collection. An example is the URL of a research project from which the collection was derived.
        resource_type: Pre-defined categories to describe the type of content being uploaded, such as &quot;article&quot; or &quot;dataset.&quot;  More than one type may be selected.
        subject: Headings or index terms describing what the collection is about; these do need to conform to an existing vocabulary.
        title: A name to aid in identifying a collection.
>>>>>>> 7ca85b53
      defaults:
        based_near: A place name related to the work, such as its site of publication, or the city, state, or country the work contents are about. Calls upon the <a href='http://www.geonames.org'>GeoNames web service</a>.
        contributor: A person or group you want to recognize for playing a role in the creation of the work, but not the primary role.
        creator: The person or group responsible for the work. Usually this is the author of the content. Personal names should be entered with the last name first, e.g. &quot;Smith, John.&quot;.
        date_created: The date on which the work was created.
        description: Free-text notes about the work. Examples include abstracts of a paper or citation information for a journal article.
        identifier: A unique handle identifying the work. An example would be a DOI for a journal article, or an ISBN or OCLC number for a book.
        keyword: Words or phrases you select to describe what the work is about. These are used to search for content.
        language: The language of the work's content.
        license: Licensing and distribution information governing access to the work. Select from the provided drop-down list.
        publisher: The person or group making the work available. Generally this is the institution.
        related_url: A link to a website or other specific content (audio, video, PDF document) related to the work. An example is the URL of a research project from which the work was derived.
        resource_type: Pre-defined categories to describe the type of content being uploaded, such as &quot;article&quot; or &quot;dataset.&quot;  More than one type may be selected.
        subject: Headings or index terms describing what the work is about; these do need to conform to an existing vocabulary.
        title: A name to aid in identifying a work.
    labels:
      collection:
<<<<<<< HEAD
        size:                      "Size"
        total_items:               "Total works"
      collection_type:
        allow_multiple_membership: "MULTIPLE MEMBERSHIP"
        assigns_workflow: "WORKFLOW"
        assigns_visibility: "VISIBILITY"
        description: "Type description"
        discoverable: "DISCOVERY"
        nestable: "NESTABLE"
        require_membership: "REQUIRE MEMBERSHIP"
        sharable: "SHARING"
        share_applies_to_new_works: "APPLY TO NEW WORKS"
        title: "Type name"
=======
        size: Size
        total_items: Total works
>>>>>>> 7ca85b53
      defaults:
        admin_set_id: Administrative Set
        based_near: Location
        creator: Creator
        date_created: Date Created
        description: Abstract or Summary
        embargo_release_date: until
        files: Upload a file
        keyword: Keyword
        lease_expiration_date: until
        license: License
        member_of_collection_ids: Add to collection
        related_url: Related URL
        title: Title
        visibility_after_embargo: then open it up to
        visibility_after_lease: then restrict it to
        visibility_during_embargo: Restricted to
        visibility_during_lease: Is available to
      proxy_deposit_request:
        sender_comment: Comments
        transfer_to: User
    placeholders:
      defaults:
        find_child_work: Search for a work…
        member_of_collection_ids: Select a collection…
    required:
      html: <span class="label label-info required-tag">required</span><|MERGE_RESOLUTION|>--- conflicted
+++ resolved
@@ -1,49 +1,43 @@
----
 en:
   activefedora:
     models:
-      batch_upload_item: Works by Batch
-      file_set: File
+      batch_upload_item: 'Works by Batch'
+      file_set: 'File'
   activemodel:
     errors:
       messages:
-<<<<<<< HEAD
         is_not_nestable: "is not nestable"
         cannot_have_child_nested: "cannot have child nested within it"
         cannot_nest_in_parent: "cannot nest within parent"
         conflict: "Your changes could not be saved because another user (or background job) updated this %{model} after you began editing. Please make sure all file attachments have completed successfully and try again. This form has refreshed with the most recent saved copy of the %{model}."
-=======
-        conflict: Your changes could not be saved because another user (or background job) updated this %{model} after you began editing. Please make sure all file attachments have completed successfully and try again. This form has refreshed with the most recent saved copy of the %{model}.
->>>>>>> 7ca85b53
   blacklight:
     search:
       fields:
         facet:
-          admin_set_sim: Collection
-          resource_type_sim: Resource type
-          suppressed_bsi: Status
+          admin_set_sim: "Collection"
+          resource_type_sim: "Resource type"
+          suppressed_bsi: "Status"
         show:
-          admin_set: 'In Administrative Set:'
+          admin_set: "In Administrative Set:"
           based_near_label: Location
           contributor: Contributors
           keyword: Keyword
       filters:
-        title: 'Filtering by:'
+        title:    "Filtering by:"
       start_over: Clear filters
   errors:
     messages:
-      carrierwave_download_error: Couldn't download image.
-      carrierwave_integrity_error: Not an image.
-      carrierwave_processing_error: Cannot resize image.
-      extension_blacklist_error: 'You are not allowed to upload %{extension} files, prohibited types: %{prohibited_types}'
-      extension_whitelist_error: 'You are not allowed to upload %{extension} files, allowed types: %{allowed_types}'
+      carrierwave_download_error: "Couldn't download image."
+      carrierwave_integrity_error: "Not an image."
+      carrierwave_processing_error: "Cannot resize image."
+      extension_blacklist_error: "You are not allowed to upload %{extension} files, prohibited types: %{prohibited_types}"
+      extension_whitelist_error: "You are not allowed to upload %{extension} files, allowed types: %{allowed_types}"
   helpers:
     action:
       add: "Add"
       admin_set:
-        new: Create new administrative set
+        new: "Create new administrative set"
       batch:
-<<<<<<< HEAD
         new: "Create batch of works"
       cancel: "Cancel"
       close: "Close"
@@ -52,152 +46,132 @@
       delete: "Delete"
       edit: "Edit"
       remove: "Remove"
-=======
-        new: Create batch of works
-      cancel: Cancel
-      collection:
-        new: New Collection
-      delete: Delete
-      edit: Edit
->>>>>>> 7ca85b53
       work:
-        new: Add new work
+        new: "Add new work"
     submit:
       admin_set:
-<<<<<<< HEAD
         create: 'Save'
         update: 'Save changes'
       create: 'Save'
-=======
-        create: Save
-        update: Save
-      create: Save
->>>>>>> 7ca85b53
       hyrax_permission_template:
-        create: Save
-        update: Save
+        create: 'Save'
+        update: 'Save'
       hyrax_permission_template_access:
-        create: Add
+        create: 'Add'
       proxy_deposit_request:
-<<<<<<< HEAD
         create: 'Transfer'
       update: 'Save changes'
-=======
-        create: Transfer
-      update: Save
->>>>>>> 7ca85b53
   hyrax:
-    account_label: User
-    active_consent_to_agreement: I have read and agree to the
+    account_label:      "User"
+    active_consent_to_agreement:  "I have read and agree to the"
     admin:
       admin_sets:
         delete:
-          error_default_set: Administrative set cannot be deleted as it is the default set
-          error_not_empty: Administrative set cannot be deleted as it is not empty
-          notification: Administrative set successfully deleted
+          error_default_set: "Administrative set cannot be deleted as it is the default set"
+          error_not_empty:   "Administrative set cannot be deleted as it is not empty"
+          notification:      "Administrative set successfully deleted"
         document_list:
-          edit: Edit
-          no_works: The administrative set does not contain any works.
-          title: List of items in this administrative set
+          edit:     "Edit"
+          no_works: "The administrative set does not contain any works."
+          title:    "List of items in this administrative set"
         edit:
-          header: Edit Administrative Set
+          header:         "Edit Administrative Set"
         form:
-          cancel: Cancel
-          note: Users granted a new role will only gain the role on works that are deposited after that role has been granted.
+          cancel:               "Cancel"
+          note:                 "Users granted a new role will only gain the role on works that are deposited after that role has been granted."
           permission_destroy_errors:
-            admin_group: The repository administrators group cannot be removed
+            admin_group:        "The repository administrators group cannot be removed"
           permission_update_errors:
-            error: Invalid update option for permission template.
-            no_date: A date is required for the selected release option.
-            no_embargo: An embargo period is required for the selected option.
-            nothing: Select release options before pressing save.
+            error:              "Invalid update option for permission template."
+            no_date:            "A date is required for the selected release option."
+            no_embargo:         "An embargo period is required for the selected option."
+            nothing:            "Select release options before pressing save."
           permission_update_notices:
-            new_admin_set: The administrative set '%{name}' has been created. Use the additional tabs to define other aspects of the administrative set.
-            participants: The administrative set's participant rights have been updated
-            updated_admin_set: The administrative set '%{name}' has been updated.
-            visibility: The administrative set's release & visibility settings have been updated.
-            workflow: The administrative set's workflow has been updated.
+            new_admin_set:      "The administrative set '%{name}' has been created. Use the additional tabs to define other aspects of the administrative set."
+            participants:       "The administrative set's participant rights have been updated"
+            updated_admin_set:  "The administrative set '%{name}' has been updated."
+            visibility:         "The administrative set's release & visibility settings have been updated."
+            workflow:           "The administrative set's workflow has been updated."
           tabs:
-            description: Description
-            participants: Participants
-            visibility: Release and Visibility
-            workflow: Workflow
+            description:        "Description"
+            participants:       "Participants"
+            visibility:         "Release and Visibility"
+            workflow:           "Workflow"
         form_participant_table:
-          admin_users: Repository Administrators
-          allow_all_registered: Allow all registered users to deposit
+          admin_users:          "Repository Administrators"
+          allow_all_registered: "Allow all registered users to deposit"
           depositors:
-            action: Action
-            agent_name: Depositors of This Set
-            empty: No depositors have been added to this administrative set.
-            help: Depositors can add new works to this administrative set.
-            remove: Remove
-            title: Depositors
-            type: Type
+            action:             "Action"
+            agent_name:         "Depositors of This Set"
+            empty:              "No depositors have been added to this administrative set."
+            help:               "Depositors can add new works to this administrative set."
+            remove:             "Remove"
+            title:              "Depositors"
+            type:               "Type"
           managers:
-            action: Action
-            agent_name: Managers of This Set
-            empty: No managers have been added to this administrative set.
-            help: Managers of this administrative set can edit the set metadata, participants, and release and visibility settings. Managers can also edit work metadata, add to or remove files from a work, and add new works to the set.
-            remove: Remove
-            title: Managers
-            type: Type
-          registered_users: Registered Users
+            action:             "Action"
+            agent_name:         "Managers of This Set"
+            empty:              "No managers have been added to this administrative set."
+            help:               "Managers of this administrative set can edit the set metadata, participants, and release and visibility settings. Managers can also edit work metadata, add to or remove files from a work, and add new works to the set."
+            remove:             "Remove"
+            title:              "Managers"
+            type:               "Type"
+          registered_users:     "Registered Users"
           viewers:
-            action: Action
-            agent_name: Viewers of This Set
-            empty: No viewers have been added to this administrative set.
-            help: Viewers of this administrative set can view works in the set regardless of the visibility settings applied to the work. For example, viewers can view works in this set even if the works are currently embargoed or restricted.
-            remove: Remove
-            title: Viewers
-            type: Type
+            action:             "Action"
+            agent_name:         "Viewers of This Set"
+            empty:              "No viewers have been added to this administrative set."
+            help:               "Viewers of this administrative set can view works in the set regardless of the visibility settings applied to the work. For example, viewers can view works in this set even if the works are currently embargoed or restricted."
+            remove:             "Remove"
+            title:              "Viewers"
+            type:               "Type"
         form_participants:
-          add_group: 'Add group:'
-          add_participants: Add Participants
-          add_user: 'Add user:'
-          current_participants: Current Participants
+          add_group:            "Add group:"
+          add_participants:     "Add Participants"
+          add_user:             "Add user:"
+          current_participants: "Current Participants"
         form_visibility:
-          cancel: Cancel
-          page_description: Release and visibility settings determine the options available to depositors when submitting a work to this administrative set. Changes to these settings do not affect previously deposited works.
+          cancel:               "Cancel"
+          page_description:     "Release and visibility settings determine the options available to depositors when submitting a work to this administrative set. Changes to these settings do not affect previously deposited works."
           release:
-            description: Set embargoes and lease polices for this administrative set.
-            fixed: Depositor must choose embargo -- delay release of all works until
-            no_delay: Do not allow embargoes or leases
-            title: Release
+            description:        "Set embargoes and lease polices for this administrative set."
+            fixed:              "Depositor must choose embargo -- delay release of all works until"
+            no_delay:           "Do not allow embargoes or leases"
+            title:              "Release"
             varies:
-              any: Depositor can choose any embargo length; leases are allowed
-              between: 'Depositor can choose embargo up to date:'
-              description: 'Allow depositor to choose settings:'
+              any:              "Depositor can choose any embargo length; leases are allowed"
+              between:          "Depositor can choose embargo up to date:"
+              description:      "Allow depositor to choose settings:"
               embargo:
-                1yr: 1 year after deposit
-                2yrs: 2 years after deposit
-                3yrs: 3 years after deposit
-                6mos: 6 months after deposit
-                select: Select embargo period..
-              period: 'Depositor can choose embargo period up to:'
+                1yr:            "1 year after deposit"
+                2yrs:           "2 years after deposit"
+                3yrs:           "3 years after deposit"
+                6mos:           "6 months after deposit"
+                select:         "Select embargo period.."
+              period:           "Depositor can choose embargo period up to:"
           visibility:
-            description: Set visibility policies for the administrative set. Setting honors embargo policies above.
-            everyone: Public - depositor can only choose public visibility setting
-            institution: Institution -- depositor can only select institution visibility setting
-            restricted: Private -- depositor can only select private for visibility. Access is restricted to repository administrators, managers, and viewers of the set. Must be used with "No embargo" setting above.
-            title: Visibility
-            varies: All settings allowed -- depositor can choose. Must use this option to allow leases.
+            description:        "Set visibility policies for the administrative set. Setting honors embargo policies above."
+            everyone:           "Public - depositor can only choose public visibility setting"
+            institution:        "Institution -- depositor can only select institution visibility setting"
+            restricted:         "Private -- depositor can only select private for visibility. Access is restricted to repository administrators, managers, and viewers of the set. Must be used with \"No embargo\" setting above."
+            title:              "Visibility"
+            varies:             "All settings allowed -- depositor can choose. Must use this option to allow leases."
         form_workflow:
-          cancel: Cancel
-          no_workflows: There are no workflows to select.
-          page_description: Each administrative set has a workflow associated with it. This workflow is applied to all works added to the administrative set. Select the workflow to be used for this administrative set below.
+          cancel:               "Cancel"
+          no_workflows:         "There are no workflows to select."
+          page_description:     "Each administrative set has a workflow associated with it. This workflow is applied to all works added to the administrative set. Select the workflow to be used for this administrative set below."
         new:
-          header: Create New Administrative Set
+          header:         "Create New Administrative Set"
         show:
-          breadcrumb: View Set
-          confirm_delete: Are you sure you wish to delete this Administrative Set? This action cannot be undone.
-          header: Administrative Set
-          item_list_header: Works in This Set
+          breadcrumb:       "View Set"
+          confirm_delete:   "Are you sure you wish to delete this Administrative Set? This action cannot be undone."
+          header:           "Administrative Set"
+          item_list_header: "Works in This Set"
       appearances:
         show:
-          header: Appearance
+          header:           "Appearance"
         update:
           flash:
-<<<<<<< HEAD
             success:        "The appearance was successfully updated"
       collection_types:
         edit:
@@ -273,17 +247,13 @@
           no_settings_change_for_user_collections: "Collection type settings cannot be altered for the User Collection type"
           no_settings_change_if_not_empty: "Collection type settings cannot be altered for a type that has collections"
           not_empty: "Collection type cannot be altered as it has collections"
-=======
-            success: The appearance was successfully updated
->>>>>>> 7ca85b53
       features:
         index:
-          action: Action
-          description: Description
-          feature: Feature
-          header: Features
+          action:           Action
+          description:      Description
+          feature:          Feature
+          header:           Features
       sidebar:
-<<<<<<< HEAD
         activity:           "Activity"
         appearance:         "Appearance"
         collection_types:   "Collection types"
@@ -305,92 +275,70 @@
         workflow_review:    "Review Submissions"
         workflow_roles:     "Workflow Roles"
         works:              "Works"
-=======
-        activity: Activity
-        admin_sets: Administrative Sets
-        appearance: Appearance
-        collections: Collections
-        configuration: Configuration
-        content_blocks: Content Blocks
-        notifications: Notifications
-        pages: Pages
-        profile: Profile
-        repository_objects: Repository Contents
-        settings: Settings
-        statistics: Reports
-        tasks: Tasks
-        technical: Features
-        transfers: Transfers
-        user_activity: Your activity
-        users: Manage Users
-        workflow_review: Review Submissions
-        workflow_roles: Workflow Roles
-        works: Works
->>>>>>> 7ca85b53
       stats:
         deposited_form:
-          end_label: end [defaults to now]
-          heading: 'Display Files Deposited:'
-          start_label: Start
+          end_label: "end [defaults to now]"
+          heading: "Display Files Deposited:"
+          start_label: "Start"
         repository_objects:
           series:
-            published: Published
-            unknown: Unknown
-            unpublished: Unpublished
+            published:   'Published'
+            unknown:     'Unknown'
+            unpublished: 'Unpublished'
         user_deposits:
-          end_label: Ending [defaults to now]
-          heading: Display files deposited by users
-          start_label: Starting
+          end_label: "Ending [defaults to now]"
+          heading: "Display files deposited by users"
+          start_label: "Starting"
         works:
           headers:
             main: Work Statistics
-            total: 'Total Works:'
+            total: "Total Works:"
             visibility: Totals by Visibility
       users:
         index:
-          access_label: Last access
+          access_label: "Last access"
           describe_users_html:
-            one: There is <b>%{count} user</b> in this repository.
-            other: There are <b>%{count} users</b> in this repository.
-          id_label: Username
-          role_label: Roles
-          title: Manage Users
+            one: "There is <b>%{count} user</b> in this repository."
+            other: "There are <b>%{count} users</b> in this repository."
+          id_label:   "Username"
+          role_label: "Roles"
+          title: "Manage Users"
       workflow_roles:
-        header: Workflow Roles
+        header:     "Workflow Roles"
         index:
-          current_roles: Current Roles
+          current_roles: "Current Roles"
           delete:
             confirm: Are you sure?
           header:
-            roles: Roles
-            user: User
-          new_role: Assign Role
+            roles:  Roles
+            user:   User
+          new_role: "Assign Role"
           no_roles: No roles
       workflows:
         index:
-          header: Review Submissions
+          header: "Review Submissions"
           tabs:
-            published: Published
-            under_review: Under Review
+            published: "Published"
+            under_review: "Under Review"
     api:
       accepted:
-        default: Your request has been accepted for processing, but processing is not complete. See job for more info.
+        default: "Your request has been accepted for processing, but processing is not complete. See job for more info."
       bad_request:
-        default: Unable to process your request.  See errors for more info.
+        default: "Unable to process your request.  See errors for more info."
       deleted:
-        default: Deleted the Resource
+        default: "Deleted the Resource"
       forbidden:
-        default: You are not authorized to access this content.
+        default: "You are not authorized to access this content."
       internal_error:
-        default: The server encountered an error.
+        default: "The server encountered an error."
       not_found:
-        default: Could not find a resource that matches your request.
+        default: "Could not find a resource that matches your request."
       success:
-        default: Your request was processed successfully.
+        default: "Your request was processed successfully."
       unauthorized:
-        default: You must be logged in to do that!
+        default: "You must be logged in to do that!"
       unprocessable_entity:
-        default: The resource you attempted to modify cannot be modified according to your request.
+        default: "The resource you attempted to modify cannot be modified according to your request."
     background_attribution_html: ''
     base:
       citations:
@@ -403,12 +351,12 @@
         confirm:
           cancel: Cancel
           remove: Remove
-          text: Removing this child work will not remove it from the repository, only from this parent work.  Are you sure you want to remove this work from this parent work?
+          text: "Removing this child work will not remove it from the repository, only from this parent work.  Are you sure you want to remove this work from this parent work?"
         header:
           actions: Action
           title: Work title
       form_files:
-        dropzone: Drop files here.
+        dropzone: "Drop files here."
         local_upload_browse_everything_html: |
           <p>You can add one or more files to associate with this work. Add files
           from your local system or a cloud provider.</p>
@@ -416,7 +364,7 @@
           files within a short period of time, the provider may not be able to
           accommodate your request. If you experience errors uploading from the
           cloud, let us know via the %{contact_href}.</p>
-        local_upload_html: "<p>You can add one or more files to associate with this work.</p>"
+        local_upload_html: <p>You can add one or more files to associate with this work.</p>
       form_member_of_collections:
         actions:
           remove: Remove from collection
@@ -424,7 +372,7 @@
         confirm:
           cancel: Cancel
           remove: Remove
-          text: Removing this work will not remove it from the repository, only from this collection. Are you sure you want to remove this work from the collection?
+          text: "Removing this work will not remove it from the repository, only from this collection. Are you sure you want to remove this work from the collection?"
         header:
           actions: Action
           title: Collection title
@@ -437,38 +385,38 @@
         legend_html: Visibility <small>Who should be able to view or download this content?</small>
         management_page: Lease Management Page
       form_progress:
-        required_agreement: Check deposit agreement
+        required_agreement:    Check deposit agreement
         required_descriptions: Describe your work
-        required_files: Add files
-        requirements: Requirements
+        required_files:        Add files
+        requirements:          Requirements
       form_share:
         add_sharing: Add Sharing
         currently_sharing: Currently Shared With
         directions: Regardless of the visibility settings for this work, you can also share it with other users and groups.
       items:
         actions: Actions
-        date_uploaded: Date Uploaded
-        empty: This %{type} has no files associated with it. Click "edit" to add more files.
+        date_uploaded: "Date Uploaded"
+        empty:  "This %{type} has no files associated with it. Click \"edit\" to add more files."
         header: Items
         thumbnail: Thumbnail
         title: Title
         visibility: Visibility
       relationships:
-        empty: This %{type} is not currently in any collections.
+        empty: "This %{type} is not currently in any collections."
         header: Relationships
       relationships_parent_row:
-        label: 'In %{type}:'
+        label: "In %{type}:"
       show:
-        last_modified: Last modified
+        last_modified: "Last modified"
       social_media:
-        facebook: Facebook
-        google: Google+
-        tumblr: Tumblr
-        twitter: Twitter
+        facebook: 'Facebook'
+        google: 'Google+'
+        tumblr: 'Tumblr'
+        twitter: 'Twitter'
     batch:
       help:
-        resource_type: You may select multiple types to apply to all files
-        title: Filename will be the default title. Please provide a more meaningful title, and filenames will still be preserved by the system.
+        resource_type: "You may select multiple types to apply to all files"
+        title: "Filename will be the default title. Please provide a more meaningful title, and filenames will still be preserved by the system."
     batch_uploads:
       disabled: Feature disabled by administrator
       files:
@@ -483,10 +431,9 @@
       progress:
         header: Save Works
     bread_crumb:
-      search_results: Back to search results
+      search_results: "Back to search results"
     collection:
       actions:
-<<<<<<< HEAD
         add_existing_works:
           desc: "Add existing works to this Collection"
           label: "Add existing works"
@@ -496,17 +443,11 @@
         add_new_work:
           desc: "Add new work to this Collection"
           label: "Add new work"
-=======
-        add_works:
-          desc: Add works to this Collection
-          label: Add works
->>>>>>> 7ca85b53
         delete:
-          confirmation: Delete this collection?
-          desc: Delete this collection
-          label: Delete
+          confirmation: "Delete this collection?"
+          desc: "Delete this collection"
+          label: "Delete"
         edit:
-<<<<<<< HEAD
           desc: "Edit this collection"
           label: "Edit"
         header: "Actions"
@@ -521,23 +462,16 @@
           modal_title: "Add this Collection Within Another Collection"
           select_label: "Select collection"
       browse_view: "Browse View"
-=======
-          desc: Edit this collection
-          label: Edit
-        header: Actions
-      browse_view: Browse View
->>>>>>> 7ca85b53
       document_list:
-        edit: Edit
-        no_visible_works: The collection is either empty or does not contain items to which you have access.
+        edit: "Edit"
+        no_visible_works: "The collection is either empty or does not contain items to which you have access."
       edit:
-        manage_items: Manage Items in this Collection
+        manage_items: "Manage Items in this Collection"
       form:
-        additional_fields: Additional fields
-        description: Descriptions
-      is_part_of: Is part of
+        additional_fields: "Additional fields"
+        description: "Descriptions"
+      is_part_of: "Is part of"
       select_form:
-<<<<<<< HEAD
         close: "Close"
         create: "Save"
         create_new: "Add to new Collection"
@@ -545,22 +479,12 @@
         select_heading: "Select the collection to add your files to:"
         title: "Add to collection"
         update: "Save changes"
-=======
-        close: Close
-        create: Create Collection
-        create_new: Add to new Collection
-        no_collections: You do not have access to any existing collections. You may create a new collection.
-        select_heading: 'Select the collection to add your files to:'
-        title: Add to collection
-        update: Update Collection
->>>>>>> 7ca85b53
     collections:
       search_form:
         button_label: Go
-        label: Search Collection %{title}
-        placeholder: Search Collection
+        label: "Search Collection %{title}"
+        placeholder: "Search Collection"
       show:
-<<<<<<< HEAD
         works_in_collection: "Works"
         subcollection_count: "Subcollections"
         no_visible_subcollections: "There are no visible subcollections."
@@ -571,67 +495,54 @@
       create_service:
         default_description: "A User Collection can be created by any user to organize their works."
         admin_set_description: "An aggregation of works that is intended to help with administrative control. Admin Sets provide a way of defining behaviors and policies around a set of works."
-=======
-        works_in_collection: Works in this Collection
->>>>>>> 7ca85b53
     contact_form:
-      button_label: Send
-      email_label: Your Email
-      header: Contact Form
+      button_label: "Send"
+      email_label: "Your Email"
+      header: "Contact Form"
       issue_types:
-        browsing: Browsing and searching
-        changing: Making changes to my content
-        depositing: Depositing content
-        general: General inquiry or request
-        reporting: Reporting a problem
-      message_label: Message
-      name_label: Your Name
-      notice: Please use the contact form to submit inquiries about this system; to report a problem you are experiencing with the system; to request assistance using the system; or to provide general feedback. See the Help page for additional information about this system.
-      select_type: Select an Issue Type
-      subject_label: Subject
-      type_label: Issue Type
+        browsing: "Browsing and searching"
+        changing: "Making changes to my content"
+        depositing: "Depositing content"
+        general: "General inquiry or request"
+        reporting: "Reporting a problem"
+      message_label: "Message"
+      name_label: "Your Name"
+      notice: "Please use the contact form to submit inquiries about this system; to report a problem you are experiencing with the system; to request assistance using the system; or to provide general feedback. See the Help page for additional information about this system."
+      select_type: "Select an Issue Type"
+      subject_label: "Subject"
+      type_label: "Issue Type"
     content_blocks:
-      cancel: Cancel
+      cancel:       "Cancel"
       tabs:
-        announcement_text: Announcement Text
-        featured_researcher: Featured Researcher
-        marketing_text: Marketing Text
-      updated: Content blocks updated.
+        announcement_text: "Announcement Text"
+        featured_researcher: "Featured Researcher"
+        marketing_text: "Marketing Text"
+      updated: "Content blocks updated."
     controls:
-      about: About
-      contact: Contact
-      help: Help
-      home: Home
+      about:            "About"
+      contact:          "Contact"
+      help:             "Help"
+      home:             "Home"
     dashboard:
-      additional_notifications: See all notifications
+      additional_notifications: "See all notifications"
       admin_sets:
-        admin_set: Administrative Set
-        files: Files
-        subtitle: Recent activity
-        title: Administrative Sets
-        works: Works
+        admin_set:              "Administrative Set"
+        files:                  "Files"
+        subtitle:               "Recent activity"
+        title:                  "Administrative Sets"
+        works:                  "Works"
       all:
-<<<<<<< HEAD
         collections:            "All Collections"
         works:                  "All Works"
       managed:
         collections:            "Managed Collections"
         works:                  "Managed Works"
       authorize_proxies:        "Authorize Proxies"
-=======
-        collections: All Collections
-        works: All Works
-      authorize_proxies: Authorize Proxies
->>>>>>> 7ca85b53
       breadcrumbs:
-        admin: Administration
+        admin:                  "Administration"
       collections:
         edit:
-<<<<<<< HEAD
           header: "Edit %{type_title}: %{title}"
-=======
-          header: 'Edit Collection: %{title}'
->>>>>>> 7ca85b53
         form:
           permission_update_notices:
             sharing: "The collection's sharing options have been updated."
@@ -639,7 +550,6 @@
           permission_update_errors:
             error:   "Invalid update option for permission template."
           tabs:
-<<<<<<< HEAD
             branding:       "Branding"
             description:    "Description"
             discovery:      "Discovery"
@@ -709,15 +619,9 @@
             action: "Action"
             collection_title: "Collection Title"
           this_collection_in_other_collections_description: "You can add this collection to other collections as a sub-collection."
-=======
-            description: Description
-            sharing: Sharing
-            visibility: Visibility
->>>>>>> 7ca85b53
         new:
           header: "New %{type_title}"
         show:
-<<<<<<< HEAD
           header: "Collection"
           item_count: "Works"
           public_view_label: "Public view of Collection"
@@ -730,20 +634,13 @@
       create_work:              "Create Work"
       current_proxies:          "Current Proxies"
       delete_notification:      "Delete Notification"
-=======
-          works_in_collection: Works in this Collection
-      create_work: Create Work
-      current_proxies: Current Proxies
-      delete_notification: Delete Notification
->>>>>>> 7ca85b53
       heading_actions:
-        close: Close
-        create_work: Create work
-        select_type_of_work: Select type of work
-      manage_proxies: Manage Proxies
+        close:                  "Close"
+        create_work:            "Create work"
+        select_type_of_work:    "Select type of work"
+      manage_proxies:           "Manage Proxies"
       my:
         action:
-<<<<<<< HEAD
           add_to_collection:        "Add to collection"
           admin_set_confirmation:  "Deleting an admin set from %{application_name} is permanent. Click OK to delete this admin set from %{application_name}, or Cancel to cancel this operation"
           delete_admin_set_deny:   "This collection is defined as an %{type_name} and is not empty. To delete an %{type_name}, you must first remove (delete or move to another %{type_name} collection) all items from the %{type_name}."
@@ -770,33 +667,18 @@
           view_collection:         "View collection"
           view_admin_set:          "View collection" # use same term for admin sets and collections
           work_confirmation:       "Deleting a work from %{application_name} is permanent. Click OK to delete this work from %{application_name}, or Cancel to cancel this operation"
-=======
-          collection_confirmation: Deleting a collection from %{application_name} is permanent. Click OK to delete this collection from %{application_name}, or Cancel to cancel this operation
-          delete_collection: Delete Collection
-          delete_work: Delete Work
-          edit_collection: Edit Collection
-          edit_work: Edit Work
-          highlight: Highlight Work on Profile
-          select: Select
-          select_all: Select Current Page
-          select_none: Select None
-          transfer: Transfer Ownership of Work
-          unhighlight: Unhighlight Work
-          work_confirmation: Deleting a work from %{application_name} is permanent. Click OK to delete this work from %{application_name}, or Cancel to cancel this operation
->>>>>>> 7ca85b53
         collection_list:
-          description: 'Description:'
-          edit_access: 'Edit Access:'
-          groups: 'Groups:'
-          users: 'Users:'
-        collections: Your Collections
+          description:    "Description:"
+          edit_access:    "Edit Access:"
+          groups:         "Groups:"
+          users:          "Users:"
+        collections:  "Your Collections"
         facet_label:
-          collections: 'Filter collections:'
-          highlighted: 'Filter highlights:'
-          shared: 'Filter shares:'
-          works: 'Filter works:'
+          collections: "Filter collections:"
+          highlighted: "Filter highlights:"
+          shared:      "Filter shares:"
+          works:       "Filter works:"
         heading:
-<<<<<<< HEAD
           action:         "Actions"
           collection_type: "Collection Type"
           date_uploaded:  "Date Added"
@@ -829,83 +711,60 @@
       proxy_activity:           "Proxy Activity"
       proxy_delete:              "Delete Proxy"
       proxy_user:               "Proxy User"
-=======
-          action: Actions
-          date_uploaded: Date Added
-          highlighted: Highlighted
-          title: Title
-          visibility: Visibility
-        highlighted: My Highlights
-        shared: Works Shared with Me
-        sr:
-          batch_checkbox: Check to add to a collection or edit list
-          check_all_label: Select all files to be added to a collection or edited
-          detail_label: Display summary details of
-          listing: Listing of items you have deposited in
-          press_to: Press to
-          results_per_page: Number of results to display per page
-          show_label: Display all details of
-        works: Your Works
-      no_activity: User has no recent activity
-      no_notifications: User has no notifications
-      no_transfer_requests: You haven't received any work transfer requests
-      no_transfers: You haven't transferred any work
-      proxy_activity: Proxy Activity
-      proxy_delete: Delete Proxy
-      proxy_user: Proxy User
->>>>>>> 7ca85b53
       show_admin:
-        new_visitors: New Visitors
-        registered_users: Registered users
+        new_visitors:       "New Visitors"
+        registered_users:   "Registered users"
         repository_growth:
-          subtitle: Past 90 days
-          title: Repository Growth
+          subtitle:         Past 90 days
+          title:            Repository Growth
         repository_objects:
-          subtitle: Current Status
-          title: Repository Objects
-        returning_visitors: Returning Visitors
-        total_visitors: Total Visitors
+          subtitle:         Current Status
+          title:            Repository Objects
+        returning_visitors: "Returning Visitors"
+        total_visitors:     "Total Visitors"
         user_activity:
-          subtitle: New user signups
-          title: User Activity
+          subtitle:         New user signups
+          title:            User Activity
       stats:
-        collections: Collections created
-        file_downloads: Download
-        file_views: View
-        files: Files deposited
-        heading: Your Statistics
-        works: Works created
-      title: My Dashboard
-      transfer_of_ownership: Transfers of Ownership
-      transfer_works_link: Select works to transfer
-      transfers_received: Transfers Received
-      transfers_sent: Transfers Sent
-      user_activity: User Activity
-      user_notifications: User Notifications
-      view_files: View Files
-    document_language: en
-    edit_profile: Edit Profile
+        collections:        "Collections created"
+        file_downloads:     "Download"
+        file_views:         "View"
+        files:              "Files deposited"
+        heading:            "Your Statistics"
+        works:              "Works created"
+      title:                    "My Dashboard"
+      transfer_of_ownership:    "Transfers of Ownership"
+      transfer_works_link:      "Select works to transfer"
+      transfers_received:       "Transfers Received"
+      transfers_sent:           "Transfers Sent"
+      user_activity:            "User Activity"
+      user_notifications:       "User Notifications"
+      view_files:               "View Files"
+    directory:
+      suffix:           "@example.org"
+    document_language:  "en"
+    edit_profile:       "Edit Profile"
     embargoes:
       edit:
         embargo_apply: Apply Embargo
         embargo_cancel: Cancel and manage all embargoes
         embargo_deactivate: Deactivate Embargo
         embargo_false_html: "<strong>This %{cc} is not currently under embargo.</strong> If you would like to apply an embargo, provide the information here."
-        embargo_return: Return to editing this %{cc}
+        embargo_return: "Return to editing this %{cc}"
         embargo_true_html: "<strong>This %{cc} is under embargo.</strong>"
         embargo_update: Update Embargo
         header:
           current: Current Embargo
           past: Past Embargoes
-        history_empty: This %{cc} has no previous embargoes applied to it.
-        manage_embargoes_html: Manage Embargoes for %{cc} <span class='human_readable_type'>(%{cc_type})</span>
+        history_empty: "This %{cc} has no previous embargoes applied to it."
+        manage_embargoes_html: "Manage Embargoes for %{cc} <span class='human_readable_type'>(%{cc_type})</span>"
       index:
         active: All Active Embargoes
         deactivated: Deactivated Embargoes
         expired: Expired Active Embargoes
         manage_embargoes: Manage Embargoes
       list_expired_active_embargoes:
-        change_all: 'Change all files within %{cc} to '
+        change_all: "Change all files within %{cc} to "
         deactivate: Deactivate Embargo
         deactivate_selected: Deactivate Embargoes for Selected
         missing: There are no expired embargoes in effect at this time.
@@ -915,82 +774,84 @@
         type: Type of Work
         viz_after: Visibility will Change to
         viz_current: Current Visibility
-    featured_researchers: Featured Researchers
+    featured_researchers: "Featured Researchers"
     file_manager:
-      link_text: File Manager
+      link_text: 'File Manager'
     file_set:
-      browse_view: Browse View
+      browse_view: "Browse View"
       show:
-        download: Download the file
+        download: "Download the file"
         downloadable_content:
-          default_link: Download file
-          heading: Downloadable Content
-          image_link: Download image
-          office_link: Download file
-          pdf_link: Download PDF
+          default_link: 'Download file'
+          heading: 'Downloadable Content'
+          image_link: 'Download image'
+          office_link: 'Download file'
+          pdf_link: 'Download PDF'
     file_sets:
       groups_description:
-        description_html: 'The list of groups in the drop-down marked "Select a group" is a list of User Managed Groups that you are a member of.  You may select a specific group and assign an access level for a file within %{application_name}, similarly to adding user access levels.
-
-'
+        description_html: >
+          The list of groups in the drop-down marked "Select a group" is a list of User Managed Groups that
+          you are a member of.  You may select a specific group and assign an access level for a file
+          within %{application_name}, similarly to adding user access levels.
     help:
-      header: User Support
-      override_text: Use app/views/static/help.html.erb to override this file.
+      header: "User Support"
+      override_text: "Use app/views/static/help.html.erb to override this file."
     homepage:
       admin_sets:
-        link: View all collections
-        tab_label: Explore Collections
-        title: Explore Collections
+        link:               'View all collections'
+        tab_label:          'Explore Collections'
+        title:              'Explore Collections'
       featured_researcher:
-        missing: No researchers have been featured.
-        tab_label: Featured Researcher
-        title: Featured Researcher
+        missing:            'No researchers have been featured.'
+        tab_label:          'Featured Researcher'
+        title:              'Featured Researcher'
       featured_works:
+        drag:               'Drag'
+        no_works:           'No works have been featured'
+        tab_label:          'Featured Works'
+        title:              'Featured Works'
         document:
-          depositor_label: Depositor
-          depositor_missing: no depositor value
-          keyword_label: Keywords
-          keyword_missing: no keywords specified
-          title_label: Title
-        drag: Drag
-        no_works: No works have been featured
-        tab_label: Featured Works
-        title: Featured Works
+          title_label:      'Title'
+          depositor_label:  'Depositor'
+          depositor_missing: 'no depositor value'
+          keyword_label:    'Keywords'
+          keyword_missing:  'no keywords specified'          
       recently_uploaded:
-        details: Details
+        depositor:          'Depositor'
+        details:            'Details'
+        no_public:          'No public work has been contributed.'
+        tab_label:          'Recently Uploaded'
+        title:              'Recently Uploaded'
         document:
-          depositor_label: Depositor
-          depositor_missing: no depositor value
-          keyword_label: Keywords
-          keyword_missing: no keywords specified
-          title_label: Title
-        no_public: No public work has been contributed.
-        tab_label: Recently Uploaded
-        title: Recently Uploaded
+          title_label:      'Title'
+          depositor_label:  'Depositor'
+          depositor_missing: 'no depositor value'
+          keyword_label:    'Keywords'
+          keyword_missing:  'no keywords specified'
     icons:
-      collection: fa fa-cubes
-      default: fa fa-cube
+      collection:       'fa fa-cubes'
+      default:          'fa fa-cube'
     leases:
       edit:
         header:
           current: Current Lease
           past: Past Leases
-        history_empty: This %{cc} has no previous leases applied to it.
+        history_empty: "This %{cc} has no previous leases applied to it."
         lease_apply: Apply Lease
         lease_cancel: Cancel and manage all leases
         lease_deactivate: Deactivate Lease
         lease_false_html: "<strong>This %{cc} is not currently under lease.</strong> If you would like to apply a lease, provide the information here."
-        lease_return: Return to editing this %{cc}
+        lease_return: "Return to editing this %{cc}"
         lease_true_html: "<strong>This %{cc} is under lease.</strong>"
         lease_update: Update Lease
-        manage_leases_html: Manage Leases for %{cc} <span class='human_readable_type'>(%{cc_type})</span>
+        manage_leases_html: "Manage Leases for %{cc} <span class='human_readable_type'>(%{cc_type})</span>"
       index:
         active: All Active Leases
         deactivated: Deactivated Leases
         expired: Expired Active Leases
         manage_leases: Manage Leases
       list_expired_active_leases:
-        change_all: 'Change all files within %{cc} to '
+        change_all: "Change all files within %{cc} to "
         deactivate: Deactivate Lease
         deactivate_selected: Deactivate Leases for Selected
         missing: There are no expired leases in effect at this time.
@@ -1001,63 +862,63 @@
         viz_after: Visibility will Change to
         viz_current: Current Visibility
     mailbox:
-      date: Date
-      delete: Delete Message
-      empty: No notifications found
-      message: Message
-      notifications_deleted: Notifications have been deleted
-      subject: Subject
+      date:     'Date'
+      delete:   'Delete Message'
+      empty:   'No notifications found'
+      message:  'Message'
+      notifications_deleted: "Notifications have been deleted"
+      subject:  'Subject'
     messages:
       failure:
         multiple:
-          keyword: could not be updated. You do not have sufficient privileges to edit them.
-          link: These files
-        single: could not be updated. You do not have sufficient privileges to edit it.
-        subject: Batch upload permission denied
-        title: Files failed
+          keyword: "could not be updated. You do not have sufficient privileges to edit them."
+          link: "These files"
+        single: "could not be updated. You do not have sufficient privileges to edit it."
+        subject: "Batch upload permission denied"
+        title:  "Files failed"
       success:
         multiple:
-          keyword: have been saved.
-          link: These files
-        single: has been saved.
-        subject: Batch upload complete
-        title: Files uploaded successfully
+          keyword: "have been saved."
+          link: "These files"
+        single: "has been saved."
+        subject: "Batch upload complete"
+        title:  "Files uploaded successfully"
     pages:
-      cancel: Cancel
+      cancel:       "Cancel"
       tabs:
-        about_page: About Page
-        agreement_page: Deposit Agreement
-        help_page: Help Page
-        terms_page: Terms of Use
-      updated: Pages updated.
-    passive_consent_to_agreement: By saving this work I agree to the
+        about_page: "About Page"
+        agreement_page:  "Deposit Agreement"
+        help_page:  "Help Page"
+        terms_page:  "Terms of Use"
+      updated: "Pages updated."
+    passive_consent_to_agreement: "By saving this work I agree to the"
     search:
       button:
-        html: <span class="glyphicon glyphicon-search"></span> Go
-        text: Search
+        html: '<span class="glyphicon glyphicon-search"></span> Go'
+        text: "Search"
       form:
         option:
           all:
-            label_long: All of %{application_name}
-            label_short: All
+            label_long:   "All of %{application_name}"
+            label_short:  "All"
           my_collections:
-            label_long: My Collections
-            label_short: My Collections
+            label_long:   "My Collections"
+            label_short:  "My Collections"
           my_shares:
-            label_long: My Shares
-            label_short: My Shares
+            label_long:   "My Shares"
+            label_short:  "My Shares"
           my_works:
-            label_long: My Works
-            label_short: My Works
+            label_long:   "My Works"
+            label_short:  "My Works"
         q:
-          label: Search %{application_name}
-          placeholder: Enter search terms
+          label:          "Search %{application_name}"
+          placeholder:    "Enter search terms"
     select_type:
-      description: General purpose worktype
-      name: Work
-    share_button: Share Your Work
+      description: "General purpose worktype"
+      name:        "Work"
+    share_button:       "Share Your Work"
     single_use_links:
-      button: Single-Use Link to File
+      button: "Single-Use Link to File"
       copy:
         button: Copy
         tooltip: Copied!
@@ -1066,8 +927,8 @@
         type: Download
       expiration:
         lesser_time: in less than one hour
-        time: in %{value} hours
-      expiration_message: Link %{link} expires %{time}
+        time: "in %{value} hours"
+      expiration_message: "Link %{link} expires %{time}"
       show:
         type: Show
       table:
@@ -1077,109 +938,121 @@
         link: Link
         no_links: No links have been generated
       title: Single-Use Links
-    sort_label: Sort the listing of items
+    sort_label: "Sort the listing of items"
     toolbar:
       dashboard:
-        menu: Dashboard
-      language_switch: Switch language
+        menu: "Dashboard"
+      language_switch: "Switch language"
       notifications:
-        many: You have %{count} unread notifications
-        one: You have one unread notification
-        zero: You have no unread notifications
+        many: "You have %{count} unread notifications"
+        one: "You have one unread notification"
+        zero: "You have no unread notifications"
       profile:
-        login: Login
-        logout: Logout
-        sr_action: View
-        sr_target: profile
+        login: "Login"
+        logout: "Logout"
+        sr_action: "View"
+        sr_target: "profile"
     transfers:
       new:
-        confirm: Are you sure you want to transfer ownership of this work to another user? Click Ok to transfer or Cancel to return to the transfer screen
-        header: Transfer Ownership
-        placeholder: Search for a user
-        sr_only_description: Select a user to transfer "%{work_title}" to, add optional comments and then press transfer.
-        title: Transfer Ownership of "%{work_title}"
+        confirm: "Are you sure you want to transfer ownership of this work to another user? Click Ok to transfer or Cancel to return to the transfer screen"
+        header: "Transfer Ownership"
+        placeholder: "Search for a user"
+        sr_only_description: 'Select a user to transfer "%{work_title}" to, add optional comments and then press transfer.'
+        title: 'Transfer Ownership of "%{work_title}"'
     upload:
       alert:
-        contact_href_text: contact form
-        fail_html: There was a problem during upload, none of your files uploaded correctly. Please %{reload_href}.  Use the %{contact_href} to report the error if it persists.
-        fail_restart_href_text: start over
-        partial_fail_html: One or more files did not upload successfully. To continue using the files that uploaded %{metadata_href}. <br /> Use the %{contact_href} to report the error if it persists.
-        partial_fail_metadata_href_text: edit their metadata
+        contact_href_text: "contact form"
+        fail_html: "There was a problem during upload, none of your files uploaded correctly. Please %{reload_href}.  Use the %{contact_href} to report the error if it persists."
+        fail_restart_href_text: "start over"
+        partial_fail_html: "One or more files did not upload successfully. To continue using the files that uploaded %{metadata_href}. <br /> Use the %{contact_href} to report the error if it persists."
+        partial_fail_metadata_href_text: "edit their metadata"
       browse_everything:
-        browse_files_button: Add cloud files...
-        files_selected: files selected
-        sr_tab_label: Access Files from
-        tab_label: Cloud Providers
-      change_access_flash_message: Updating file access levels. This may take a few minutes. You may want to refresh your browser or return to this record later to see the updated file access levels.
+        browse_files_button: "Add cloud files..."
+        files_selected: "files selected"
+        sr_tab_label: "Access Files from"
+        tab_label: "Cloud Providers"
+      change_access_flash_message: "Updating file access levels. This may take a few minutes. You may want to refresh your browser or return to this record later to see the updated file access levels."
       change_access_message_html: "<p>You have changed the access level on work <i>%{curation_concern}</i>, making it accessible to other users or groups to view or edit.</p><p>Would you like change all of the files within the work to have the same access users, groups and visibility as well?</p>"
-      change_access_no_message: No. I'll update it manually.
-      change_access_yes_message: Yes please.
+      change_access_no_message: "No. I'll update it manually."
+      change_access_yes_message: "Yes please."
       change_permissions_message_html: "<p>You have changed the permissions on this %{curation_concern_human_readable_type}, <i>%{curation_concern}</i>, making it visible to <b>%{visibility_badge}</b>.</p><p>Would you like change all of the files within the %{curation_concern_human_readable_type} to <b>%{visibility_badge}</b> as well?</p>"
       local_ingest:
-        tab_label: Network/Server Location
+        tab_label: "Network/Server Location"
       my_computer:
-        sr_instructions: Agree to the deposit agreement and then select files.  Press the Start Upload Button once all files have been selected.
-        sr_tab_label: Access Files from
-        tab_label: My Computer
-      permissions_message: Updating file permissions. This may take a few minutes. You may want to refresh your browser or return to this record later to see the updated file permissions.
-      processing: File is being processed; you may edit when processing has completed
+        sr_instructions: "Agree to the deposit agreement and then select files.  Press the Start Upload Button once all files have been selected."
+        sr_tab_label: "Access Files from"
+        tab_label: "My Computer"
+      permissions_message: "Updating file permissions. This may take a few minutes. You may want to refresh your browser or return to this record later to see the updated file permissions."
+      processing: "File is being processed; you may edit when processing has completed"
     user_profile:
       orcid:
-        alt: ORCID icon
-        label: ORCID Profile
-      tab_activity: Activity
-      tab_highlighted: Highlighted
-      tab_profile: Profile
+        alt: "ORCID icon"
+        label: "ORCID Profile"
+      tab_activity: "Activity"
+      tab_highlighted: "Highlighted"
+      tab_profile: "Profile"
       zotero:
-        alt: Zotero icon
-        connected: Connected!
-        label: Zotero Profile
-        unlinked: Link with Zotero
+        alt: "Zotero icon"
+        connected: "Connected!"
+        label: "Zotero Profile"
+        unlinked: "Link with Zotero"
     visibility:
       authenticated:
-        note_html: Restrict access to %{institution}.
+        note_html: "Restrict access to %{institution}."
         text: "%{institution}"
       embargo:
-        note_html: Set date for future release.
-        text: Embargo
+        note_html: "Set date for future release."
+        text: "Embargo"
       lease:
-        note_html: Set date for future reduced access.
-        text: Lease
+        note_html: "Set date for future reduced access."
+        text: "Lease"
       open:
-        note_html: Make available to all.
+        note_html: "Make available to all."
         text: Public
-        warning_html: '<p> <strong>Please note</strong>, making something visible to the world (i.e. marking this as %{label}) may be viewed as publishing which could impact your ability to: </p> <ul> <li>Patent your work</li> <li>Publish your work in a journal</li> </ul> <p> Check out <a href="http://www.sherpa.ac.uk/romeo/">SHERPA/RoMEO</a> for more information about publisher copyright policies. </p>'
-      open_title_attr: Change the visibility of this resource
+        warning_html: "<p>
+                        <strong>Please note</strong>, making something visible to the world (i.e.
+                        marking this as %{label}) may be
+                        viewed as publishing which could impact your ability to:
+                      </p>
+                      <ul>
+                        <li>Patent your work</li>
+                        <li>Publish your work in a journal</li>
+                      </ul>
+                      <p>
+                        Check out <a href=\"http://www.sherpa.ac.uk/romeo/\">SHERPA/RoMEO</a> for more
+                        information about publisher copyright policies.
+                      </p>"
+      open_title_attr: "Change the visibility of this resource"
       restricted:
-        note_html: Keep to myself with option to share.
-        text: Private
-      restricted_title_attr: Change the visibility of this resource
+        note_html: "Keep to myself with option to share."
+        text: "Private"
+      restricted_title_attr: "Change the visibility of this resource"
     workflow:
       default:
-        deposit: Deposit
+        deposit: "Deposit"
       load:
-        state_error: 'The workflow: %{workflow_name} has not been updated.  You are removing a state: %{state_name} with %{entity_count} entity/ies.  A state may not be removed while it has active entities!'
-      unauthorized: The work is not currently available because it has not yet completed the approval process
+        state_error: "The workflow: %{workflow_name} has not been updated.  You are removing a state: %{state_name} with %{entity_count} entity/ies.  A state may not be removed while it has active entities!"
+      unauthorized: "The work is not currently available because it has not yet completed the approval process"
     works:
       create:
-        after_create_html: Your files are being processed by %{application_name} in the background. The metadata and access controls you specified are being applied. You may need to refresh this page to see these updates.
-        breadcrumb: Add New Work
-        header: Add New %{type}
+        after_create_html: "Your files are being processed by %{application_name} in the background. The metadata and access controls you specified are being applied. You may need to refresh this page to see these updates."
+        breadcrumb: 'Add New Work'
+        header: "Add New %{type}"
       edit:
-        breadcrumb: Edit
+        breadcrumb: 'Edit'
       form:
-        additional_fields: Additional fields
+        additional_fields: "Additional fields"
         in_collections: Collections
         in_other_works: This Work in Other Works
         in_this_work: Other Works in this Work
         tab:
-          files: Files
-          metadata: Descriptions
-          relationships: Relationships
-          share: Sharing
-        visibility_until: until
+          files:         "Files"
+          metadata:      "Descriptions"
+          relationships: "Relationships"
+          share:         "Sharing"
+        visibility_until: 'until'
       progress:
-        header: Save Work
+        header: "Save Work"
       show:
         no_preview: No preview available
       update:
@@ -1187,10 +1060,9 @@
   simple_form:
     hints:
       admin_set:
-        description: A brief overarching description that applies to all works collected in this set. For example, "Theses and supplementary files created by the School of Earth Sciences graduate students."
-        title: A name to aid in identifying the Administrative Set and to distinguish it from other Administrative Sets in the repository.
+        description: 'A brief overarching description that applies to all works collected in this set. For example, "Theses and supplementary files created by the School of Earth Sciences graduate students."'
+        title: "A name to aid in identifying the Administrative Set and to distinguish it from other Administrative Sets in the repository."
       collection:
-<<<<<<< HEAD
         based_near: "A place name related to the collection, such as its site of publication, or the city, state, or country the collection contents are about. Calls upon the <a href='http://www.geonames.org'>GeoNames web service</a>."
         contributor: "A person or group you want to recognize for playing a role in the creation of the collection, but not the primary role."
         creator: "The person or group responsible for the collection. Usually this is the author of the content. Personal names should be entered with the last name first, e.g. &quot;Smith, John.&quot;."
@@ -1216,40 +1088,23 @@
         require_membership: "A work must belong to at least one collection of this type"
         sharable: "Allow users to assign collection managers, depositors, and viewers for collections they manage"
         share_applies_to_new_works: "When new works are created directly in the collection, grant sharing users and groups permissions for the new work according to their collection roles."
-=======
-        based_near: A place name related to the collection, such as its site of publication, or the city, state, or country the collection contents are about. Calls upon the <a href='http://www.geonames.org'>GeoNames web service</a>.
-        contributor: A person or group you want to recognize for playing a role in the creation of the collection, but not the primary role.
-        creator: The person or group responsible for the collection. Usually this is the author of the content. Personal names should be entered with the last name first, e.g. &quot;Smith, John.&quot;.
-        date_created: The date on which the collection was created.
-        description: Free-text notes about the collection. Examples include abstracts of a paper or citation information for a journal article.
-        identifier: A unique handle identifying the collection. An example would be a DOI for a journal article, or an ISBN or OCLC number for a book.
-        keyword: Words or phrases you select to describe what the collection is about. These are used to search for content.
-        language: The language of the collection's content.
-        license: Licensing and distribution information governing access to the collection. Select from the provided drop-down list.
-        publisher: The person or group making the collection available. Generally this is the institution.
-        related_url: A link to a website or other specific content (audio, video, PDF document) related to the collection. An example is the URL of a research project from which the collection was derived.
-        resource_type: Pre-defined categories to describe the type of content being uploaded, such as &quot;article&quot; or &quot;dataset.&quot;  More than one type may be selected.
-        subject: Headings or index terms describing what the collection is about; these do need to conform to an existing vocabulary.
-        title: A name to aid in identifying a collection.
->>>>>>> 7ca85b53
       defaults:
-        based_near: A place name related to the work, such as its site of publication, or the city, state, or country the work contents are about. Calls upon the <a href='http://www.geonames.org'>GeoNames web service</a>.
-        contributor: A person or group you want to recognize for playing a role in the creation of the work, but not the primary role.
-        creator: The person or group responsible for the work. Usually this is the author of the content. Personal names should be entered with the last name first, e.g. &quot;Smith, John.&quot;.
-        date_created: The date on which the work was created.
-        description: Free-text notes about the work. Examples include abstracts of a paper or citation information for a journal article.
-        identifier: A unique handle identifying the work. An example would be a DOI for a journal article, or an ISBN or OCLC number for a book.
-        keyword: Words or phrases you select to describe what the work is about. These are used to search for content.
-        language: The language of the work's content.
-        license: Licensing and distribution information governing access to the work. Select from the provided drop-down list.
-        publisher: The person or group making the work available. Generally this is the institution.
-        related_url: A link to a website or other specific content (audio, video, PDF document) related to the work. An example is the URL of a research project from which the work was derived.
-        resource_type: Pre-defined categories to describe the type of content being uploaded, such as &quot;article&quot; or &quot;dataset.&quot;  More than one type may be selected.
-        subject: Headings or index terms describing what the work is about; these do need to conform to an existing vocabulary.
-        title: A name to aid in identifying a work.
+        based_near: "A place name related to the work, such as its site of publication, or the city, state, or country the work contents are about. Calls upon the <a href='http://www.geonames.org'>GeoNames web service</a>."
+        contributor: "A person or group you want to recognize for playing a role in the creation of the work, but not the primary role."
+        creator: "The person or group responsible for the work. Usually this is the author of the content. Personal names should be entered with the last name first, e.g. &quot;Smith, John.&quot;."
+        date_created: "The date on which the work was created."
+        description: "Free-text notes about the work. Examples include abstracts of a paper or citation information for a journal article."
+        identifier: "A unique handle identifying the work. An example would be a DOI for a journal article, or an ISBN or OCLC number for a book."
+        keyword: "Words or phrases you select to describe what the work is about. These are used to search for content."
+        language: "The language of the work's content."
+        license: "Licensing and distribution information governing access to the work. Select from the provided drop-down list."
+        publisher: "The person or group making the work available. Generally this is the institution."
+        related_url: "A link to a website or other specific content (audio, video, PDF document) related to the work. An example is the URL of a research project from which the work was derived."
+        resource_type: "Pre-defined categories to describe the type of content being uploaded, such as &quot;article&quot; or &quot;dataset.&quot;  More than one type may be selected."
+        subject: "Headings or index terms describing what the work is about; these do need to conform to an existing vocabulary."
+        title: "A name to aid in identifying a work."
     labels:
       collection:
-<<<<<<< HEAD
         size:                      "Size"
         total_items:               "Total works"
       collection_type:
@@ -1263,34 +1118,30 @@
         sharable: "SHARING"
         share_applies_to_new_works: "APPLY TO NEW WORKS"
         title: "Type name"
-=======
-        size: Size
-        total_items: Total works
->>>>>>> 7ca85b53
       defaults:
-        admin_set_id: Administrative Set
-        based_near: Location
-        creator: Creator
-        date_created: Date Created
-        description: Abstract or Summary
-        embargo_release_date: until
-        files: Upload a file
-        keyword: Keyword
-        lease_expiration_date: until
-        license: License
-        member_of_collection_ids: Add to collection
-        related_url: Related URL
-        title: Title
-        visibility_after_embargo: then open it up to
-        visibility_after_lease: then restrict it to
-        visibility_during_embargo: Restricted to
-        visibility_during_lease: Is available to
+        admin_set_id:              "Administrative Set"
+        based_near:                "Location"
+        creator:                   "Creator"
+        date_created:              "Date Created"
+        description:               "Abstract or Summary"
+        embargo_release_date:      'until'
+        files:                     'Upload a file'
+        keyword:                   "Keyword"
+        lease_expiration_date:     'until'
+        license:                   "License"
+        member_of_collection_ids:  "Add to collection"
+        related_url:               "Related URL"
+        title:                     "Title"
+        visibility_after_embargo:  'then open it up to'
+        visibility_after_lease:    'then restrict it to'
+        visibility_during_embargo: 'Restricted to'
+        visibility_during_lease:   'Is available to'
       proxy_deposit_request:
-        sender_comment: Comments
-        transfer_to: User
+        sender_comment:           "Comments"
+        transfer_to:              "User"
     placeholders:
       defaults:
-        find_child_work: Search for a work…
-        member_of_collection_ids: Select a collection…
+        find_child_work: 'Search for a work…'
+        member_of_collection_ids: 'Select a collection…'
     required:
-      html: <span class="label label-info required-tag">required</span>+      html: '<span class="label label-info required-tag">required</span>'