en:
  sufia:
    account_name:       "My Institution Account Id"
    account_label:      "User"
    active_consent_to_agreement:  "I have read and agree to the"
    admin:
      admin_sets:
        edit:
          header:         "Edit Administrative Set"
        new:
          header:         "Create New Administrative Set"
        form:
          tabs:
            description:        "Description"
            participants:       "Participants"
            visibility:         "Release and Visibility"
        form_participants:
          add_group:            "Add group:"
          add_user:             "Add user:"
          add_participants:     "Add Participants"
          current_participants: "Current Participants"
        form_participant_table:
          managers:
            title:              "Managers"
            help:               "Managers of this administrative set can edit the set metadata, participants, and release and visibility settings. Managers can also edit work metadata, add to or remove files from a work, and add new works to the set."
            agent_name:         "Managers of This Set"
            type:               "Type"
            action:             "Action"
            remove:             "Remove"
          depositors:
            title:              "Depositors"
            help:               "Depositors can add new works to this administrative set."
            agent_name:         "Depositors of This Set"
            type:               "Type"
            action:             "Action"
            remove:             "Remove"
          viewers:
            title:              "Viewers"
            help:               "Viewers of this administrative set can view works in the set regardless of the visibility settings applied to the work. For example, viewers can view works in this set even if the works are currently embargoed or restricted."
            agent_name:         "Viewers of This Set"
            type:               "Type"
            action:             "Action"
            remove:             "Remove"
        form_visibility:
          page_description:     "Release and visibility settings control when works added to this set are made available for discovery and download and who can discover and download them."
          visibility:
            title:              "Visibility"
            description:        "After its release date, works in this set can be discovered and downloaded by:"
            everyone:           "Everyone -- all works in this set will be public"
            varies:             "Varies -- default is public, but depositors can restrict the visibility of individual works"
            institution:        "Institution -- all works will be visible only to authenticated users of this institution"
            restricted:         "Restricted -- all works will be visible only to repository managers and managers and reviewers of this administrative set"
          cancel:               "Cancel"
        show:
          header:           "Administrative Set"
          item_list_header: "Works in This Set"
      collections:
        collection:         "Collection"
        subtitle:           "Recent collection activity"
        title:              "Collections"
        works:              "Works"
      show:
        registered_users:   "Registered users"
        total_visitors:     "Total Visitors"
        returning_visitors: "Returning Visitors"
        new_visitors:       "New Visitors"
      sidebar:
        admin_sets: "Administrative Sets"
        settings:   "Settings"
        statistics: "Statistics"
        workflow: "Workflows"
        workflow_review: "Review"
        workflow_roles: "Roles"
      stats:
        registered: "Registered"
        deposited_form:
          heading: "Display Files Deposited:"
          start_label: "Start"
          end_label: "end [defaults to now]"
        user_deposits:
          heading: "Display files deposited by users"
          start_label: "Starting"
          end_label: "Ending [defaults to now]"
    admin_sets:
      index:
        header:         "Administrative Collections"
    background_attribution_html: "Background image CC by-nc-sa by <a href=\"https://flic.kr/p/eirxaf\">f2b1610</a>"
    bread_crumb:
      search_results: "Back to search results"
    batch:
      help:
        title: "Filename will be the default title. Please provide a more meaningful title, and filenames will still be preserved by the system."
        resource_type: "You may select multiple types to apply to all files"
    batch_uploads:
      new:
        header: Batch Create New Works
        in_collections: These Works in Collections
        in_this_work: Other Works in this Work
        in_other_works: This Work in Other Works
      progress:
        header: Save Works
      files:
        instructions: Each file will be uploaded to a separate new work resulting in one work per uploaded file.
    collection:
      is_part_of: "Is part of"
      browse_view: "Browse View"
      actions:
        header: "Actions"
        edit:
          label: "Edit"
          desc: "Edit this collection"
        add_works:
          label: "Add works"
          desc: "Add works to this Collection"
        delete:
          label: "Delete"
          desc: "Delete this collection"
          confirmation: "Delete this collection?"
      edit:
        manage_items: "Manage Items in this Collection"
        description: "Descriptions"
        additional_fields: "Additional fields"
      document_list:
        edit: "Edit"
        no_visible_works: "The collection is either empty or does not contain items to which you have access."
      select_form:
        title: "Add to collection"
        no_collections: "You do not have access to any existing collections. You may create a new collection."
        select_heading: "Select the collection to add your files to:"
        close: "Close"
        create: "Create Collection"
        update: "Update Collection"
        create_new: "Add to new Collection"
    collections:
      search_form:
        placeholder: "Search Collection"
        label: "Search Collection %{title}"
    controls:
      home:             "Home"
      about:            "About"
      help:             "Help"
      contact:          "Contact"
    dashboard:
      heading_actions:
        close:                  "Close"
        create_work:            "Create work"
        select_type_of_work:    "Select type of work"
      title:                    "My Dashboard"
      view_collections:         "View Collections"
      create_collection:        "Create Collection"
      view_files:               "View Files"
      view_works:               "View Works"
      create_work:              "Create Work"
      user_activity:            "User Activity"
      no_activity:              "User has no recent activity"
      user_notifications:       "User Notifications"
      no_notifications:         "User has no notifications"
      additional_notifications: "See all notifications"
      manage_proxies:           "Manage Proxies"
      proxy_activity:           "Proxy Activity"
      authorize_proxies:        "Authorize Proxies"
      current_proxies:          "Current Proxies"
      proxy_user:               "Proxy User"
      transfer_of_ownership:    "Transfer of Ownership"
      transfers_sent:           "Sent"
      transfers_received:       "Received"
      transfer_works_link:      "Select works to transfer"
      no_transfer_requests:     "You haven't received any work transfer requests"
      no_transfers:             "You haven't transferred any work"
      stats:
        heading:            "Your Statistics"
        files:              "Files deposited"
        file_views:         "View"
        file_downloads:     "Download"
        works:              "Works created"
        collections:        "Collections created"
      my:
        works:        "My Works"
        collections:  "My Collections"
        highlights:   "My Highlights"
        shares:       "Works Shared with Me"
        facet_label:
          files:        "Filter your files"
          collections:  "Filter your collections"
          highlighted: "Filter your highlights"
          shared:      "Filter your shares"
          works:       "Filter your works"
        sr:
          show_label:       "Display all details of"
          detail_label:     "Display summary details of"
          batch_checkbox:   "Check to add to a collection or edit list"
          check_all_label:  "Select all files to be added to a collection or edited"
          listing:          "Listing of items you have deposited in"
          press_to:         "Press to"
        heading:
          title:          "Title"
          date_uploaded:  "Date Uploaded"
          visibility:     "Visibility"
          action:         "Action"
        collection_list:
          description:    "Description:"
          edit_access:    "Edit Access:"
          groups:         "Groups:"
          users:          "Users:"
        action:
          select:                  "Select an action"
          edit_collection:         "Edit Collection"
          delete_collection:       "Delete Collection"
          edit_work:               "Edit Work"
          delete_work:             "Delete Work"
          transfer:                "Transfer Ownership of Work"
          work_confirmation:       "Deleting a work from %{application_name} is permanent. Click OK to delete this work from %{application_name}, or Cancel to cancel this operation"
          collection_confirmation: "Deleting a collection from %{application_name} is permanent. Click OK to delete this collection from %{application_name}, or Cancel to cancel this operation"
    deposit_agreement:  "Deposit Agreement"
    directory:
      suffix:           "@example.org"
    document_language:  "en"
    edit_profile:       "Edit Profile"
    file_manager:
      link_text: 'File Manager'
    file_set:
      browse_view: "Browse View"
      show:
        download: "Download the file"
        downloadable_content:
          heading: 'Downloadable Content'
          default_link: 'Download file'
          image_link: 'Download image'
          office_link: 'Download file'
          pdf_link: 'Download PDF'
    file_sets:
      groups_description:
        description_html: >
          The list of groups in the drop-down marked "Select a group" is a list of User Managed Groups that
          you are a member of.  You may select a specific group and assign an access level for a file
          within %{application_name}, similarly to adding user access levels.
    footer:
      copyright_html: "<strong>Copyright &copy; 2016 Project Hydra</strong> Licensed under the Apache License, Version 2.0"
    homepage:
      featured_works:
        tab_label:          'Featured Works'
        title:              'Featured Works'
        no_works:           'No works have been featured'
        drag:               'Drag'
      featured_researcher:
        tab_label:          'Featured Researcher'
        title:              'Featured Researcher'
      recently_uploaded:
        depositor:          'Depositor'
        details:            'Details'
        tab_label:          'Recently Uploaded'
        title:              'Recently Uploaded'
        no_public:          'No public work has been contributed.'
      admin_sets:
        link:               'View all administrative collections'
        tab_label:          'Explore Collections'
        title:              'Explore Collections'
    icons:
      collection:       'fa fa-cubes'
      default:          'fa fa-cube'
    institution_name: &INSTITUTION_NAME "Institution Name"
    institution_name_full: "The Institution Name"
    mailbox:
      date:     'Date'
      subject:  'Subject'
      message:  'Message'
      delete:   'Delete Message'
      notifications_deleted: "Notifications have been deleted"
    messages:
      success:
        single: "has been saved."
        multiple:
          link: "These files"
          keyword: "have been saved."
        title:  "Files uploaded successfully"
        subject: "Batch upload complete"
      failure:
        single: "could not be updated. You do not have sufficient privileges to edit it."
        multiple:
          link: "These files"
          keyword: "could not be updated. You do not have sufficient privileges to edit them."
        title:  "Files failed"
        subject: "Batch upload permission denied"
    passive_consent_to_agreement: "By saving this work I agree to the"
    product_name:       "Sufia"
    product_twitter_handle: "@HydraSphere"
    schema_org:
      resource_type:
        Article: "http://schema.org/Article"
        Audio: "http://schema.org/AudioObject"
        Book: "http://schema.org/Book"
        Conference Proceeding: "http://schema.org/ScholarlyArticle"
        Dataset: "http://schema.org/Dataset"
        Dissertation: "http://schema.org/ScholarlyArticle"
        Image: "http://schema.org/ImageObject"
        Map or Cartographic Material: "http://schema.org/Map"
        Masters Thesis: "http://schema.org/ScholarlyArticle"
        Part of Book: "http://schema.org/Book"
        Research Paper: "http://schema.org/ScholarlyArticle"
        Software or Program Code: "http://schema.org/Code"
        Video: "http://schema.org/VideoObject"
      based_near:
        type: "http://schema.org/Place"
        property: contentLocation
        value: name
      contributor:
        type: "http://schema.org/Person"
        property: contributor
        # used as the itemprop value for itemscoped attributes
        value: name
      creator:
        type: "http://schema.org/Person"
        property: creator
        value: name
      date_created:
        property: dateCreated
      description:
        property: description
      language:
        property: inLanguage
      publisher:
        type: "http://schema.org/Organization"
        property: publisher
        value: name
      subject:
        type: "http://schema.org/Thing"
        property: about
        value: name
      keyword:
        property: keywords
      title:
        property: name
    sort_label: "Sort the listing of items"
    share_button:       "Share Your Work"
    single_use_links:
      button: "Single-Use Link to File"
      copy:
        tooltip: Copied!
        button: Copy
      delete: Delete
      download:
        type: Download
      expiration:
        time: "in %{value} hours"
        lesser_time: in less than one hour
      expiration_message: "Link %{link} expires %{time}"
      show:
        type: Show
      table:
        link: Link
        key: Key
        expires: Expires
        actions: Actions
        no_links: No links have been generated
      title: Single-Use Links
    search:
      form:
        q:
          label:          "Search Sufia"
          placeholder:    "Enter search terms"
        option:
          all:
            label_short:  "All"
            label_long:   "All of Sufia"
          my_works:
            label_short:  "My Works"
            label_long:   "My Works"
          my_collections:
            label_short:  "My Collections"
            label_long:   "My Collections"
          my_shares:
            label_short:  "My Shares"
            label_long:   "My Shares"
      button:
        html: '<span class="glyphicon glyphicon-search"></span> Go'
        text: "Search"
    select_type:
      name:        "Work"
      description: "General purpose worktype"
      icon_class : 'fa fa-file-text-o'
    toolbar:
      admin:
        menu: "Administration"
      dashboard:
        menu: "Dashboard"
        my: "My Dashboard"
        highlights: "Highlights"
        transfers: "Transfers"
        shares: "Shares"
      works:
        menu: "Works"
        new: "New Work"
        my: "My Works"
        batch: "Batch Create"
      collections:
        menu: "Collections"
        my: "My Collections"
        new: "New Collection"
      notifications: "Notifications"
      profile:
        sr_action: "View"
        sr_target: "profile"
        view: "View Profile"
        edit: "Edit Profile"
        logout: "Logout"
        login: "Login"
    upload:
      my_computer:
        sr_tab_label: "Access Files from"
        tab_label: "My Computer"
        sr_instructions: "Agree to the deposit agreement and then select files.  Press the Start Upload Button once all files have been selected."
      browse_everything:
        sr_tab_label: "Access Files from"
        tab_label: "Cloud Providers"
        browse_files_button: "Browse cloud files"
        files_selected: "files selected"
      local_ingest:
        tab_label: "Network/Server Location"
      processing: "File is being processed; you may edit when processing has completed"
      permissions_message: "Updating file permissions. This may take a few minutes. You may want to refresh your browser or return to this record later to see the updated file permissions."
      change_permissions_message_html: "<p>You have changed the permissions on this %{curation_concern_human_readable_type}, <i>%{curation_concern}</i>, making it visible to <b>%{visibility_badge}</b>.</p><p>Would you like change all of the files within the %{curation_concern_human_readable_type} to <b>%{visibility_badge}</b> as well?</p>"
      change_access_message_html: "<p>You have changed the access level on work <i>%{curation_concern}</i>, making it accessible to other users or groups to view or edit.</p><p>Would you like change all of the files within the work to have the same access users, groups and visibility as well?</p>"
      change_access_yes_message: "Yes please."
      change_access_no_message: "No. I'll update it manually."
      change_access_flash_message: "Updating file access levels. This may take a few minutes. You may want to refresh your browser or return to this record later to see the updated file acess levels."
      alert:
        fail_html: "There was a problem during upload, none of your files uploaded correctly. Please %{reload_href}.  Use the %{contact_href} to report the error if it persists."
        fail_restart_href_text: "start over"
        contact_href_text: "contact form"
        partial_fail_html: "One or more files did not upload successfully. To continue using the files that uploaded %{metadata_href}. <br /> Use the %{contact_href} to report the error if it persists."
        partial_fail_metadata_href_text: "edit their metadata"
      cloud_timeout_message_html: "Please note that if you upload a large number of files within a short period of time, the cloud provider may not be able to accommodate your request. If you experience any errors uploading from the cloud, let us know via the %{contact_href}."
    user_profile:
      orcid:
        alt: "ORCID icon"
        label: "ORCID Profile"
      tab_highlighted: "Highlighted"
      tab_profile: "Profile"
      tab_activity: "Activity"
      zotero:
        alt: "Zotero icon"
        label: "Zotero Profile"
        connected: "Connected!"
        unlinked: "Link with Zotero"
    view_profile:       "View Profile"
    visibility:
      authenticated:
        text: *INSTITUTION_NAME
        class: "label-info"
        label_html: "%{institution}"
      embargo:
        text: "Embargo"
        class: "label-warning"
        label_html: <span class="label label-warning">Embargo</span>
      lease:
        text: "Lease"
        class: "label-warning"
        label_html: <span class="label label-warning">Lease</span>
      open:
        text: "Open Access"
        class: "label-success"
        label_html: <span class="label label-success">Open Access</span> Everyone. Check out <a href="">SHERPA/RoMEO</a> for specific publishers' copyright policies if you plan to patent and/or publish your %{type} in a journal.
      open_title_attr: "Change the visibility of this resource"
      private:
        label_html: <span class="label label-danger">Private</span> Only users and/or groups that have been given specific access in the "Share With" section.
      private_title_attr: "Change the visibility of this resource"
      restricted:
        text: "Private"
        class: "label-danger"
    work:
      browse_view: "Browse View"
    works:
      new:
        header: "Add New %{type}"
        in_collections: This Work in Collections
        in_this_work: Other Works in this Work
        in_other_works: This Work in Other Works
        after_create_html: "Your files are being processed by %{application_name} in the background. The metadata and access controls you specified are being applied. Files will be marked <span class=\"label label-danger\" title=\"Private\">Private</span> until this process is complete (shouldn't take too long, hang in there!). You may need to refresh this page to see these updates."
      edit:
        header: Edit Work
        in_collections: This Work in Collections
        in_this_work: Other Works in this Work
        in_other_works: This Work in Other Works
        additional_fields: "Additional fields"
        tab:
          metadata:      "Descriptions"
          files:         "Files"
          relationships: "Relationships"
          share:         "Share"
      progress:
        header: "Save Work"
      show:
        no_preview: No preview available
<<<<<<< HEAD
=======
    batch_uploads:
      new:
        header: Batch Create New Works
        in_collections: These Works in Collections
        in_this_work: Other Works in this Work
        in_other_works: This Work in Other Works
      progress:
        header: Save Works
      files:
        instructions: Each file will be uploaded to a separate new work resulting in one work per uploaded file.
    collection:
      is_part_of: "Is part of"
      browse_view: "Browse View"
      actions:
        header: "Actions"
        edit:
          label: "Edit"
          desc: "Edit this collection"
        add_works:
          label: "Add works"
          desc: "Add works to this Collection"
        delete:
          label: "Delete"
          desc: "Delete this collection"
          confirmation: "Delete this collection?"
      edit:
        manage_items: "Manage Items in this Collection"
        description: "Descriptions"
        additional_fields: "Additional fields"
      document_list:
        edit: "Edit"
        no_visible_works: "The collection is either empty or does not contain items to which you have access."
      select_form:
        title: "Add to collection"
        no_collections: "You do not have access to any existing collections. You may create a new collection."
        select_heading: "Select the collection to add your files to:"
        close: "Close"
        create: "Create Collection"
        update: "Update Collection"
        create_new: "Add to new Collection"
    mailbox:
      date:     'Date'
      subject:  'Subject'
      message:  'Message'
      delete:   'Delete Message'
      notifications_deleted: "Notifications have been deleted"
    file_set:
      browse_view: "Browse View"
      show:
        download: "Download the file"
    work:
      browse_view: "Browse View"
    footer:
      copyright_html: "<strong>Copyright &copy; 2016 Project Hydra</strong> Licensed under the Apache License, Version 2.0"
    admin:
      admin_sets:
        edit:
          header:         "Edit Administrative Set"
        new:
          header:         "Create New Administrative Set"
        form:
          tabs:
            description:        "Description"
            participants:       "Participants"
            visibility:         "Release and Visibility"
        form_participants:
          add_group:            "Add group:"
          add_user:             "Add user:"
          add_participants:     "Add Participants"
          current_participants: "Current Participants"
        form_participant_table:
          managers:
            title:              "Managers"
            help:               "Managers of this administrative set can edit the set metadata, participants, and release and visibility settings. Managers can also edit work metadata, add to or remove files from a work, and add new works to the set."
            agent_name:         "Managers of This Set"
            type:               "Type"
            action:             "Action"
            remove:             "Remove"
          depositors:
            title:              "Depositors"
            help:               "Depositors can add new works to this administrative set."
            agent_name:         "Depositors of This Set"
            type:               "Type"
            action:             "Action"
            remove:             "Remove"
          viewers:
            title:              "Viewers"
            help:               "Viewers of this administrative set can view works in the set regardless of the visibility settings applied to the work. For example, viewers can view works in this set even if the works are currently embargoed or restricted."
            agent_name:         "Viewers of This Set"
            type:               "Type"
            action:             "Action"
            remove:             "Remove"
        form_visibility:
          page_description:     "Release and visibility settings control when works added to this set are made available for discovery and download and who can discover and download them."
          release:
            title:              "Release"
            description:        "You can impose a delay (embargo) before works in this administrative set are released for discovery and download."
            no_delay:           "No delay -- release all works as soon as they are deposited"
            varies:
              description:      "Varies -- depositors can set the release date for an individual work:"
              between:          "Between \"now\" and"
              embargo:
                select:         "Select embargo period.."
                6mos:           "6 months after deposit"
                1yr:            "1 year after deposit"
                2yrs:           "2 years after deposit"
                3yrs:           "3 years after deposit"
            fixed:              "Fixed -- delay release of all works until"
          visibility:
            title:              "Visibility"
            description:        "After its release date, works in this set can be discovered and downloaded by:"
            everyone:           "Everyone -- all works in this set will be public"
            varies:             "Varies -- default is public, but depositors can restrict the visibility of individual works"
            institution:        "Institution -- all works will be visible only to authenticated users of this institution"
            restricted:         "Restricted -- all works will be visible only to repository managers and managers and reviewers of this administrative set"
          cancel:               "Cancel"
        show:
          header:           "Administrative Set"
          item_list_header: "Works in This Set"
      collections:
        collection:         "Collection"
        subtitle:           "Recent collection activity"
        title:              "Collections"
        works:              "Works"
      show:
        registered_users:   "Registered users"
        total_visitors:     "Total Visitors"
        returning_visitors: "Returning Visitors"
        new_visitors:       "New Visitors"
      sidebar:
        admin_sets: "Administrative Sets"
        settings:   "Settings"
        statistics: "Statistics"
        workflow: "Workflows"
        workflow_review: "Review"
        workflow_roles: "Roles"
      stats:
        registered: "Registered"
        deposited_form:
          heading: "Display Files Deposited:"
          start_label: "Start"
          end_label: "end [defaults to now]"
        user_deposits:
          heading: "Display files deposited by users"
          start_label: "Starting"
          end_label: "Ending [defaults to now]"
    test:
      progress:
        header: "Test Header Title"
>>>>>>> 694ed193

  simple_form:
    labels:
      defaults:
        admin_set_id:              "Add as member of administrative set"
        based_near:                "Location"
        collection_ids:            "Add as member of collection"
        date_created:              "Date Created"
        description:               "Abstract or Summary"
        embargo_release_date:      'until'
        files:                     'Upload a file'
        keyword:                   "Keyword"
        lease_expiration_date:     'until'
        related_url:               "Related URL"
        visibility_during_embargo: 'Restricted to'
        visibility_after_embargo:  'then open it up to'
        visibility_during_lease:   'Is available for'
        visibility_after_lease:    'then restrict it to'
      collection:
        size:                      "Size"
        total_items:               "Total Items"
    hints:
      collection:
        resource_type: "Pre-defined categories to describe the type of content being uploaded, such as &quot;article&quot; or &quot;dataset.&quot;  More than one type may be selected."
        title: "A name to aid in identifying a collection."
        keyword: "Words or phrases you select to describe what the collection is about. These are used to search for content."
        subject: "Headings or index terms describing what the collection is about; these do need to conform to an existing vocabulary."
        creator: "The person or group responsible for the collection. Usually this is the author of the content. Personal names should be entered with the last name first, e.g. &quot;Smith, John.&quot;."
        related_url: "A link to a website or other specific content (audio, video, PDF document) related to the collection. An example is the URL of a research project from which the collection was derived."
        based_near: "A place name related to the collection, such as its site of publication, or the city, state, or country the collection contents are about. Calls upon the <a href='http://www.geonames.org'>GeoNames web service</a>."
        contributor: "A person or group you want to recognize for playing a role in the creation of the collection, but not the primary role."
        date_created: "The date on which the collection was created."
        description: "Free-text notes about the collection. Examples include abstracts of a paper or citation information for a journal article."
        identifier: "A unique handle identifying the collection. An example would be a DOI for a journal article, or an ISBN or OCLC number for a book."
        language: "The language of the collection's content."
        publisher: "The person or group making the collection available. Generally this is the institution."
        rights: "Licensing and distribution information governing access to the collection. Select from the provided drop-down list."

  curation_concerns:
    base:
      relationships:
        header: Relationships
        empty: "This %{type} is not currently in any collections."
      relationships_parent_row:
        label: "In %{type}:"
      relationships_parent_row_empty:
        label: "In %{type}:"
        empty: "There are no %{type} relationships."
      show:
        last_modified: "Last modified: %{value}"
      metadata:
        header: Descriptions
        attribute_name_label: Attribute Name
        attribute_values_label: Values
      form_files:
        local_upload: Add Local Files
        external_upload: Cloud Providers
        dropzone: "Drop files here."
      form_progress:
        requirements:          Requirements
        required_descriptions: Describe your work
        required_files:        Add files
      items:
        header: Items
        thumbnail: Thumbnail
        title: Title
        date_uploaded: "Date Uploaded"
        visibility: Visibility
        actions: Actions
        empty:  "This %{type} has no files associated with it. Click \"edit\" to add more files."
      citations:
        header: 'Citations:'
      social_media:
        facebook: 'Facebook'
        twitter: 'Twitter'
        tumblr: 'Tumblr'
        google: 'Google+'
  blacklight:
    search:
      fields:
        show:
          based_near: Location
          contributor: Contributors
          keyword: Keyword

  helpers:
    action:
      admin_set:
        new: "Create new administrative set"
      cancel: "Cancel"
      edit: "Edit"
    submit:
      admin_set:
        create: 'Save'
        update: 'Save'
      sufia_permission_template:
        create: 'Save'
        update: 'Save'
      sufia_permission_template_access:
        create: 'Add'
      create: 'Save'
      update: 'Save'<|MERGE_RESOLUTION|>--- conflicted
+++ resolved
@@ -43,6 +43,20 @@
             remove:             "Remove"
         form_visibility:
           page_description:     "Release and visibility settings control when works added to this set are made available for discovery and download and who can discover and download them."
+          release:
+            title:              "Release"
+            description:        "You can impose a delay (embargo) before works in this administrative set are released for discovery and download."
+            no_delay:           "No delay -- release all works as soon as they are deposited"
+            varies:
+              description:      "Varies -- depositors can set the release date for an individual work:"
+              between:          "Between \"now\" and"
+              embargo:
+                select:         "Select embargo period.."
+                6mos:           "6 months after deposit"
+                1yr:            "1 year after deposit"
+                2yrs:           "2 years after deposit"
+                3yrs:           "3 years after deposit"
+            fixed:              "Fixed -- delay release of all works until"
           visibility:
             title:              "Visibility"
             description:        "After its release date, works in this set can be discovered and downloaded by:"
@@ -491,158 +505,6 @@
         header: "Save Work"
       show:
         no_preview: No preview available
-<<<<<<< HEAD
-=======
-    batch_uploads:
-      new:
-        header: Batch Create New Works
-        in_collections: These Works in Collections
-        in_this_work: Other Works in this Work
-        in_other_works: This Work in Other Works
-      progress:
-        header: Save Works
-      files:
-        instructions: Each file will be uploaded to a separate new work resulting in one work per uploaded file.
-    collection:
-      is_part_of: "Is part of"
-      browse_view: "Browse View"
-      actions:
-        header: "Actions"
-        edit:
-          label: "Edit"
-          desc: "Edit this collection"
-        add_works:
-          label: "Add works"
-          desc: "Add works to this Collection"
-        delete:
-          label: "Delete"
-          desc: "Delete this collection"
-          confirmation: "Delete this collection?"
-      edit:
-        manage_items: "Manage Items in this Collection"
-        description: "Descriptions"
-        additional_fields: "Additional fields"
-      document_list:
-        edit: "Edit"
-        no_visible_works: "The collection is either empty or does not contain items to which you have access."
-      select_form:
-        title: "Add to collection"
-        no_collections: "You do not have access to any existing collections. You may create a new collection."
-        select_heading: "Select the collection to add your files to:"
-        close: "Close"
-        create: "Create Collection"
-        update: "Update Collection"
-        create_new: "Add to new Collection"
-    mailbox:
-      date:     'Date'
-      subject:  'Subject'
-      message:  'Message'
-      delete:   'Delete Message'
-      notifications_deleted: "Notifications have been deleted"
-    file_set:
-      browse_view: "Browse View"
-      show:
-        download: "Download the file"
-    work:
-      browse_view: "Browse View"
-    footer:
-      copyright_html: "<strong>Copyright &copy; 2016 Project Hydra</strong> Licensed under the Apache License, Version 2.0"
-    admin:
-      admin_sets:
-        edit:
-          header:         "Edit Administrative Set"
-        new:
-          header:         "Create New Administrative Set"
-        form:
-          tabs:
-            description:        "Description"
-            participants:       "Participants"
-            visibility:         "Release and Visibility"
-        form_participants:
-          add_group:            "Add group:"
-          add_user:             "Add user:"
-          add_participants:     "Add Participants"
-          current_participants: "Current Participants"
-        form_participant_table:
-          managers:
-            title:              "Managers"
-            help:               "Managers of this administrative set can edit the set metadata, participants, and release and visibility settings. Managers can also edit work metadata, add to or remove files from a work, and add new works to the set."
-            agent_name:         "Managers of This Set"
-            type:               "Type"
-            action:             "Action"
-            remove:             "Remove"
-          depositors:
-            title:              "Depositors"
-            help:               "Depositors can add new works to this administrative set."
-            agent_name:         "Depositors of This Set"
-            type:               "Type"
-            action:             "Action"
-            remove:             "Remove"
-          viewers:
-            title:              "Viewers"
-            help:               "Viewers of this administrative set can view works in the set regardless of the visibility settings applied to the work. For example, viewers can view works in this set even if the works are currently embargoed or restricted."
-            agent_name:         "Viewers of This Set"
-            type:               "Type"
-            action:             "Action"
-            remove:             "Remove"
-        form_visibility:
-          page_description:     "Release and visibility settings control when works added to this set are made available for discovery and download and who can discover and download them."
-          release:
-            title:              "Release"
-            description:        "You can impose a delay (embargo) before works in this administrative set are released for discovery and download."
-            no_delay:           "No delay -- release all works as soon as they are deposited"
-            varies:
-              description:      "Varies -- depositors can set the release date for an individual work:"
-              between:          "Between \"now\" and"
-              embargo:
-                select:         "Select embargo period.."
-                6mos:           "6 months after deposit"
-                1yr:            "1 year after deposit"
-                2yrs:           "2 years after deposit"
-                3yrs:           "3 years after deposit"
-            fixed:              "Fixed -- delay release of all works until"
-          visibility:
-            title:              "Visibility"
-            description:        "After its release date, works in this set can be discovered and downloaded by:"
-            everyone:           "Everyone -- all works in this set will be public"
-            varies:             "Varies -- default is public, but depositors can restrict the visibility of individual works"
-            institution:        "Institution -- all works will be visible only to authenticated users of this institution"
-            restricted:         "Restricted -- all works will be visible only to repository managers and managers and reviewers of this administrative set"
-          cancel:               "Cancel"
-        show:
-          header:           "Administrative Set"
-          item_list_header: "Works in This Set"
-      collections:
-        collection:         "Collection"
-        subtitle:           "Recent collection activity"
-        title:              "Collections"
-        works:              "Works"
-      show:
-        registered_users:   "Registered users"
-        total_visitors:     "Total Visitors"
-        returning_visitors: "Returning Visitors"
-        new_visitors:       "New Visitors"
-      sidebar:
-        admin_sets: "Administrative Sets"
-        settings:   "Settings"
-        statistics: "Statistics"
-        workflow: "Workflows"
-        workflow_review: "Review"
-        workflow_roles: "Roles"
-      stats:
-        registered: "Registered"
-        deposited_form:
-          heading: "Display Files Deposited:"
-          start_label: "Start"
-          end_label: "end [defaults to now]"
-        user_deposits:
-          heading: "Display files deposited by users"
-          start_label: "Starting"
-          end_label: "Ending [defaults to now]"
-    test:
-      progress:
-        header: "Test Header Title"
->>>>>>> 694ed193
 
   simple_form:
     labels:
