Sufia::Engine.routes.draw do
  match 'single_use_link/generate_download/:id' => 'single_use_link#generate_download', :as => :generate_download_single_use_link
  match 'single_use_link/generate_show/:id' => 'single_use_link#generate_show', :as => :generate_show_single_use_link
  match 'single_use_link/show/:id' => 'single_use_link#show', :as => :show_single_use_link
  match 'single_use_link/download/:id' => 'single_use_link#download', :as => :download_single_use_link

<<<<<<< HEAD
=======
  # "Recently added files" route for catalog index view
  match "catalog/recent" => "catalog#recent", :as => :catalog_recent

  # Routes for Blacklight-specific functionality such as the catalog
  Blacklight.add_routes(self)
>>>>>>> 780ede63
  match 'batch_edits/clear' => 'batch_edits#clear', :as => :batch_edits_clear

  # Route path-less requests to the index view of catalog
  root :to => "catalog#index"

  # "Notifications" route for catalog index view
  match "users/notifications_number" => "users#notifications_number", :as => :user_notify

  # Generic file routes
  resources :generic_files, :path => :files, :except => :index do
    member do
      get 'citation', :as => :citation
      post 'audit'
    end
  end

  # Downloads controller route
  resources :downloads, :only => "show"

  # Login/logout route to destroy session
  # can just be in the PSU scholarsphere
  match 'logout' => 'sessions#destroy', :as => :destroy_user_session
  match 'login' => 'sessions#new', :as => :new_user_session

  # Messages
  match 'notifications' => 'mailbox#index', :as => :mailbox
  match 'notifications/delete_all' => 'mailbox#delete_all', :as => :mailbox_delete_all
  match 'notifications/:uid/delete' => 'mailbox#delete', :as => :mailbox_delete

  # User profile & follows
  match 'users' => 'users#index', :as => :profiles
  match 'users/:uid' => 'users#show', :as => :profile
  match 'users/:uid/edit' => 'users#edit', :as => :edit_profile
  match 'users/:uid/update' => 'users#update', :as => :update_profile, :via => :put
  match "users/:uid/trophy" => "users#toggle_trophy", :as => :update_trophy_user, :via => :post



  match 'users/:uid/follow' => 'users#follow', :as => :follow_user
  match 'users/:uid/unfollow' => 'users#unfollow', :as => :unfollow_user

  # Dashboard routes (based partly on catalog routes)
  resources 'dashboard', :only=>:index do
    collection do
      get 'page/:page', :action => :index
      get 'activity', :action => :activity, :as => :dashboard_activity
      get 'facet/:id', :action => :facet, :as => :dashboard_facet
    end
  end
    

  # advanced routes for advanced search
  match 'search' => 'advanced#index', :as => :advanced

  # Authority vocabulary queries route
  match 'authorities/:model/:term' => 'authorities#query'

  # LDAP-related routes for group and user lookups
  match 'directory/user/:uid' => 'directory#user'
  match 'directory/user/:uid/:attribute' => 'directory#user_attribute'
  match 'directory/group/:cn' => 'directory#group', :constraints => { :cn => /.*/ }

  # Batch edit routes
  match 'batches/:id/edit' => 'batch#edit', :as => :batch_edit
  match 'batches/:id/' => 'batch#update', :as => :batch_generic_files

  # Contact form routes
  match 'contact' => 'contact_form#create', :via => :post, :as => :contact_form_index
  match 'contact' => 'contact_form#new', :via => :get, :as => :contact_form_index

  # Resque monitoring routes
  namespace :admin do
    constraints Sufia::ResqueAdmin do
      mount Resque::Server, :at => "queues"
    end
  end

  # Static page routes (workaround)
  match ':action' => 'static#:action', :constraints => { :action => /about|help|terms|zotero|mendeley|agreement|subject_libraries|versions/ }, :as => :static
  
end
<|MERGE_RESOLUTION|>--- conflicted
+++ resolved
@@ -4,18 +4,13 @@
   match 'single_use_link/show/:id' => 'single_use_link#show', :as => :show_single_use_link
   match 'single_use_link/download/:id' => 'single_use_link#download', :as => :download_single_use_link
 
-<<<<<<< HEAD
-=======
-  # "Recently added files" route for catalog index view
-  match "catalog/recent" => "catalog#recent", :as => :catalog_recent
-
-  # Routes for Blacklight-specific functionality such as the catalog
-  Blacklight.add_routes(self)
->>>>>>> 780ede63
   match 'batch_edits/clear' => 'batch_edits#clear', :as => :batch_edits_clear
 
   # Route path-less requests to the index view of catalog
   root :to => "catalog#index"
+  
+  # "Recently added files" route for catalog index view
+  match "catalog/recent" => "catalog#recent", :as => :catalog_recent
 
   # "Notifications" route for catalog index view
   match "users/notifications_number" => "users#notifications_number", :as => :user_notify
