# -*- encoding: utf-8 -*-
version = File.read(File.expand_path("../SUFIA_VERSION",__FILE__)).strip

Gem::Specification.new do |gem|
  gem.authors       = ["Justin Coyne", 'Michael J. Giarlo']
  gem.email         = ["justin@curationexperts.com", 'leftwing@alumni.rutgers.edu']
  gem.description   = %q{Sufia is a Rails engine for creating a self-deposit institutional repository}
  gem.summary       = %q{Sufia was extracted from ScholarSphere developed by Penn State University}
  gem.homepage      = "http://github.com/projecthydra/sufia"

  gem.files         = `git ls-files`.split($\)
  gem.executables   = gem.files.grep(%r{^bin/}).map{ |f| File.basename(f) }
  gem.test_files    = gem.files.grep(%r{^(test|spec|features)/})
  gem.name          = "sufia"
  gem.require_paths = ["lib"]
  gem.version       = version
  gem.license       = 'Apache2'

  gem.add_dependency 'sufia-models', version
  gem.add_dependency 'blacklight_advanced_search', '~> 5.0'
  gem.add_dependency 'blacklight', '~> 5.5'
  gem.add_dependency 'tinymce-rails', '~> 4.0.19'
  gem.add_dependency 'tinymce-rails-imageupload', '~> 4.0.16.beta'

  # sass-rails is typically generated into the app's gemfile by `rails new`
  # In rails 3 it's put into the "assets" group and thus not available to the
  # app. Blacklight 5.2 requires bootstrap-sass which requires (but does not
  # declare a dependency on) sass-rails
  gem.add_dependency 'sass-rails'

  gem.add_dependency 'hydra-batch-edit', '~> 1.1'
  gem.add_dependency 'browse-everything', '~> 0.4'
  gem.add_dependency 'daemons', '~> 1.1'
  gem.add_dependency 'mail_form'
  gem.add_dependency 'rails_autolink', '~> 1.1'
  gem.add_dependency 'yaml_db', '~> 0.2'
  gem.add_dependency 'font-awesome-rails'
<<<<<<< HEAD
  gem.add_dependency 'hydra-editor', '~> 0.3'
  gem.add_dependency 'hydra-collections', '~> 2.0'
  gem.add_dependency 'simple_form', '~> 3.1.0'
  gem.add_dependency 'bootstrap_form', '~> 2.1'
=======
  gem.add_dependency 'hydra-editor', '~> 1.0.0.rc3'
>>>>>>> 45cc2cbb
  gem.add_dependency 'blacklight-gallery'
  gem.add_dependency 'breadcrumbs_on_rails', '~>2.3.0'
  gem.add_dependency 'select2-rails'
  gem.add_dependency "devise", "~> 3.0"

  gem.add_development_dependency 'engine_cart'
  gem.add_development_dependency 'mida'
  gem.add_development_dependency 'database_cleaner'
  gem.add_development_dependency 'rspec-rails'
  gem.add_development_dependency 'rspec-its'
  gem.add_development_dependency 'rspec-activemodel-mocks'
  gem.add_development_dependency "capybara"
  gem.add_development_dependency "poltergeist", "~> 1.5"
  gem.add_development_dependency "factory_girl_rails"
  gem.add_development_dependency "equivalent-xml"
end<|MERGE_RESOLUTION|>--- conflicted
+++ resolved
@@ -35,14 +35,7 @@
   gem.add_dependency 'rails_autolink', '~> 1.1'
   gem.add_dependency 'yaml_db', '~> 0.2'
   gem.add_dependency 'font-awesome-rails'
-<<<<<<< HEAD
-  gem.add_dependency 'hydra-editor', '~> 0.3'
-  gem.add_dependency 'hydra-collections', '~> 2.0'
-  gem.add_dependency 'simple_form', '~> 3.1.0'
-  gem.add_dependency 'bootstrap_form', '~> 2.1'
-=======
   gem.add_dependency 'hydra-editor', '~> 1.0.0.rc3'
->>>>>>> 45cc2cbb
   gem.add_dependency 'blacklight-gallery'
   gem.add_dependency 'breadcrumbs_on_rails', '~>2.3.0'
   gem.add_dependency 'select2-rails'
