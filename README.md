![Logo](https://raw.githubusercontent.com/projecthydra-labs/hyrax/gh-pages/assets/images/hyrax_logo_horizontal_white_background.png)

Code: [![Version](https://badge.fury.io/rb/hyrax.png)](http://badge.fury.io/rb/hyrax)
[![Build Status](https://travis-ci.org/projecthydra-labs/hyrax.png?branch=master)](https://travis-ci.org/projecthydra-labs/hyrax)
[![Coverage Status](https://coveralls.io/repos/github/projecthydra-labs/hyrax/badge.svg?branch=master)](https://coveralls.io/github/projecthydra-labs/hyrax?branch=master)
[![Code Climate](https://codeclimate.com/github/projecthydra-labs/hyrax/badges/gpa.svg)](https://codeclimate.com/github/projecthydra-labs/hyrax)
[![Dependency Update Status](https://gemnasium.com/projecthydra-labs/hyrax.png)](https://gemnasium.com/projecthydra-labs/hyrax)
[![Dependency Maintenance Status](https://dependencyci.com/github/projecthydra-labs/hyrax/badge)](https://dependencyci.com/github/projecthydra-labs/hyrax)

Docs: [![Documentation Status](https://inch-ci.org/github/projecthydra-labs/hyrax.svg?branch=master)](https://inch-ci.org/github/projecthydra-labs/hyrax)
[![API Docs](http://img.shields.io/badge/API-docs-blue.svg)](http://rubydoc.info/gems/hyrax)
[![Contribution Guidelines](http://img.shields.io/badge/CONTRIBUTING-Guidelines-blue.svg)](./.github/CONTRIBUTING.md)
[![Apache 2.0 License](http://img.shields.io/badge/APACHE2-license-blue.svg)](./LICENSE)

Jump in: [![Slack Status](http://slack.projecthydra.org/badge.svg)](http://slack.projecthydra.org/)
[![Ready Tickets](https://badge.waffle.io/projecthydra-labs/hyrax.png?label=ready&milestone=1.0.0&title=Ready)](https://waffle.io/projecthydra-labs/hyrax?milestone=1.0.0)

# Table of Contents

  * [What is Hyrax?](#what-is-hyrax)
    * [Feature list](#feature-list)
  * [Help](#help)
  * [Getting started](#getting-started)
    * [Prerequisites](#prerequisites)
      * [Characterization](#characterization)
      * [Derivatives](#derivatives)
    * [Environments](#environments)
    * [Ruby](#ruby)
    * [Redis](#redis)
    * [Rails](#rails)
  * [Creating a Hyrax\-based app](#creating-a-hyrax-based-app)
    * [Message Queue](#message-queue)
    * [Generate a primary work type](#generate-a-primary-work-type)
    * [Start servers](#start-servers)
<<<<<<< HEAD
  * [Managing a Hyrax\-based app](#managing-a-hyrax-based-app)
    * [Toggling Features](#toggling-features)
=======
    * [Add Default Admin Set](#add-default-admin-set)
  * [Managing a Sufia\-based app](#managing-a-sufia-based-app)
>>>>>>> 50b47ec5
  * [License](#license)
  * [Contributing](#contributing)
  * [Development](#development)
  * [Release process](#release-process)
  * [Acknowledgments](#acknowledgments)

# What is Hyrax?

Hyrax is a front-end based on the robust [Hydra](http://projecthydra.org) framework, providing a user interface for common repository features. Hyrax offers the ability to create repository object types on demand, to deposit content via multiple configurable workflows, and to describe content with flexible metadata. Numerous optional features may be turned on in the administrative dashboard or added through plugins. It is implemented as a Rails engine, so it may be the base of, or added to, a Rails application. Hyrax is the consolidation of Sufia and the CurationConcerns gems and behaves in much the same way.

## Feature list

Hyrax has many features. [Read more about what they are and how to turn them on](https://github.com/projecthydra/sufia/wiki/Feature-matrix). See the [Sufia Management Guide](https://github.com/projecthydra/sufia/wiki/Sufia-Management-Guide) to learn more.

For non-technical documentation about Hyrax, see the Hyrax [documentation site](http://hyrax.projecthydra.org/).

# Help

If you have questions or need help, please email [the Hydra community tech list](mailto:hydra-tech@googlegroups.com) or stop by the #dev channel in [the Hydra community Slack team](https://wiki.duraspace.org/pages/viewpage.action?pageId=43910187#Getintouch!-Slack).

# Getting started

This document contains instructions specific to setting up an app with __Hyrax
v1.0.0.alpha__. If you are looking for instructions on installing a different
version, be sure to select the appropriate branch or tag from the drop-down
menu above.

Prerequisites are required for both Creating a Hyrax\-based app and Contributing new features to Hyrax.
After installing the Prerequisites:
 * If you would like to create a new application using Hyrax follow the instructions for [Creating a Hyrax\-based app](#creating-a-hyrax-based-app).
 * If you would like to create new features for Hyrax follow the instructions for [Contributing](#contributing) and [Development](#development).

## Prerequisites

Hyrax 0.0.x requires the following software to work:

1. [Solr](http://lucene.apache.org/solr/) version >= 5.x (tested up to 6.4.1)
1. [Fedora Commons](http://www.fedora-commons.org/) digital repository version >= 4.5.1 (tested up to 4.7.1)
1. A SQL RDBMS (MySQL, PostgreSQL), though **note** that SQLite will be used by default if you're looking to get up and running quickly
1. [Redis](http://redis.io/), a key-value store
1. [ImageMagick](http://www.imagemagick.org/) with JPEG-2000 support
1. [FITS](#characterization) version 0.8.x (0.8.5 is known to be good)
1. [LibreOffice](#derivatives)

**NOTE: The [Sufia Development Guide](https://github.com/projecthydra/sufia/wiki/Sufia-Development-Guide) has instructions for installing Solr and Fedora in a development environment.**

### Characterization

1. Go to http://projects.iq.harvard.edu/fits/downloads and download a copy of FITS (see above to pick a known working version) & unpack it somewhere on your machine.
1. Mark fits.sh as executable: `chmod a+x fits.sh`
1. Run `fits.sh -h` from the command line and see a help message to ensure FITS is properly installed
1. Give your Hyrax app access to FITS by:
    1. Adding the full fits.sh path to your PATH (e.g., in your .bash\_profile), **OR**
    1. Changing `config/initializers/hyrax.rb` to point to your FITS location:  `config.fits_path = "/<your full path>/fits.sh"`

### Derivatives

Install [LibreOffice](https://www.libreoffice.org/). If `which soffice` returns a path, you're done. Otherwise, add the full path to soffice to your PATH (in your `.bash_profile`, for instance). On OSX, soffice is **inside** LibreOffice.app. Your path may look like "/<your full path to>/LibreOffice.app/Contents/MacOS/"

You may also require [ghostscript](http://www.ghostscript.com/) if it does not come with your compiled version LibreOffice. `brew install ghostscript` should resolve the dependency on a mac.

**NOTE**: Derivatives are served from the filesystem in Hyrax.

## Environments

Note here that the following commands assume you're setting up Hyrax in a development environment (using the Rails built-in development environment). If you're setting up a production or production-like environment, you may wish to tell Rails that by prepending `RAILS_ENV=production` to the commands that follow, e.g., `rails`, `rake`, `bundle`, and so on.

## Ruby

First, you'll need a working Ruby installation. You can install this via your operating system's package manager -- you are likely to get farther with OSX, Linux, or UNIX than Windows but your mileage may vary -- but we recommend using a Ruby version manager such as [RVM](https://rvm.io/) or [rbenv](https://github.com/sstephenson/rbenv).

We recommend either Ruby 2.3 or the latest 2.2 version.

## Redis

[Redis](http://redis.io/) is a key-value store that Hyrax uses to provide activity streams on repository objects and users, and to prevent race conditions as a global mutex when modifying order-persisting objects.

Starting up Redis will depend on your operating system, and may in fact already be started on your system. You may want to consult the [Redis documentation](http://redis.io/documentation) for help doing this.

## Rails

We recommend the latest Rails 5.0 release.

```
# If you don't already have Rails at your disposal...
gem install rails -v 5.0.1
```

# Creating a Hyrax-based app

Generate a new Rails application using the template.

```
rails new my_app -m https://raw.githubusercontent.com/projecthydra-labs/hyrax/master/template.rb
```

Generating a new Rails application using Hyrax's template above takes cares of a number of steps for you, including:

* Adding Hyrax (and any of its dependencies) to your application `Gemfile`, to declare that Hyrax is a dependency of your application
* Running `bundle install`, to install Hyrax and its dependencies
* Running Hyrax's install generator, to add a number of files that Hyrax requires within your Rails app, including e.g. database migrations
* Loading all of Hyrax's database migrations into your application's database
* Loading Hyrax's default workflows into your application's database

## Message Queue

Many of the services performed by Hyrax are resource intensive, and therefore are well suited to running as background jobs that can be managed and executed by a Message Queue system. Examples include:
* File ingest
* Derivative generation
* Characterization
* Fixity
* Solr indexing

Hyrax implements these jobs using [ActiveJob](http://edgeguides.rubyonrails.org/active_job_basics.html), allowing you to choose the message queue system of your choice.

For initial testing and development, it is recommended that you change the default ActiveJob adapter `:async` to `:inline`. This adapter will execute jobs immediately as they are received. This can be accomplished by adding the following to your `config/application.rb`

```
class Application < Rails::Application
  # ...
  config.active_job.queue_adapter = :inline
  # ...
end
```

**For production applications** you will want to setup a 3rd party system such as [Sidekiq](http://sidekiq.org/) or [Resque](https://github.com/resque/resque). The Sufia Development Guide has a detailed walkthrough of [installing and configuring Resque](https://github.com/projecthydra/sufia/wiki/Background-Workers-(Resque-in-Sufia-7). Initial Sidekiq instructions for ActiveJob are available on the [Sidekiq wiki](https://github.com/mperham/sidekiq/wiki/Active-Job).

## Generate a primary work type

Hyrax allows you to specify your work types by using a generator.

Pass a (CamelCased) model name to Hyrax's work generator to get started, e.g.:

```
rails generate hyrax:work Work
```

or

```
rails generate hyrax:work MovingImage
```

## Start servers

To test-drive your new Hyrax application in development mode, spin up the servers that Hyrax needs (Solr, Fedora, and Rails):

```
rake hydra:server
```

And now you should be able to browse to [localhost:3000](http://localhost:3000/) and see the application. Note that this web server is purely for development purposes; you will want to use a more fully featured [web server](#web-server) for production-like environments.

## Add Default Admin Set

<<<<<<< HEAD
To add the default admin set, before any works are created, run the following rake task:
=======
After Fedora and Solr are running, create the default administrative set by running the following rake task:

```
rake sufia:default_admin_set:create
```

You will want to run this command the first time this code is deployed to a new environment as well.

# Managing a Sufia-based app
>>>>>>> 50b47ec5

```
rake hyrax:default_admin_set:create
```

# Managing a Hyrax-based app

The [Sufia Management Guide](https://github.com/projecthydra/sufia/wiki/Sufia-Management-Guide) provides tips for how to manage, customize, and enhance your Hyrax application, including guidance specific to:

* Production implementations
* Configuration of background workers
* Integration with e.g., Dropbox, Google Analytics, and Zotero
* Audiovisual transcoding with `ffmpeg`
* Setting up administrative users
* Metadata customization

## Toggling Features

Some features in Hyrax can be flipped on and off from either the Administrative
Dashboard or via a YAML configuration file at `config/features.yml`. An example
of the YAML file is below:

```yaml
assign_admin_set:
  enabled: "false"
proxy_deposit:
  enabled: "false"
```

If both options exist, whichever option is set from the Administrative Dashboard
will take precedence.

# License

Hyrax is available under [the Apache 2.0 license](LICENSE.md).

# Contributing

We'd love to accept your contributions.  Please see our guide to [contributing to Hyrax](./.github/CONTRIBUTING.md).

If you'd like to help the development effort and you're not sure where to get started, you can always grab a ticket in the "Ready" column from our [Waffle board](https://waffle.io/projecthydra/hyrax). There are other ways to help, too.

* [Contribute a user story](https://github.com/projecthydra-labs/hyrax/issues/new).
* Help us improve [Hyrax's test coverage](https://coveralls.io/r/projecthydra-labs/hyrax) or [documentation coverage](https://inch-ci.org/github/projecthydra-labs/hyrax).
* Refactor away [code smells](https://codeclimate.com/github/projecthydra-labs/hyrax).

# Development

The [Sufia Development Guide](https://github.com/projecthydra/sufia/wiki/Sufia-Development-Guide) is for people who want to modify Hyrax itself, not an application that uses Hyrax.

# Release process

See the [release management process](https://github.com/projecthydra/sufia/wiki/Release-management-process).

# Acknowledgments

This software has been developed by and is brought to you by the Hydra community.  Learn more at the
[Project Hydra website](http://projecthydra.org/).

![Project Hydra Logo](http://hyrax.projecthydra.org/assets/images/hydra_logo.png)<|MERGE_RESOLUTION|>--- conflicted
+++ resolved
@@ -32,13 +32,9 @@
     * [Message Queue](#message-queue)
     * [Generate a primary work type](#generate-a-primary-work-type)
     * [Start servers](#start-servers)
-<<<<<<< HEAD
+    * [Add Default Admin Set](#add-default-admin-set)
   * [Managing a Hyrax\-based app](#managing-a-hyrax-based-app)
     * [Toggling Features](#toggling-features)
-=======
-    * [Add Default Admin Set](#add-default-admin-set)
-  * [Managing a Sufia\-based app](#managing-a-sufia-based-app)
->>>>>>> 50b47ec5
   * [License](#license)
   * [Contributing](#contributing)
   * [Development](#development)
@@ -194,23 +190,13 @@
 
 ## Add Default Admin Set
 
-<<<<<<< HEAD
-To add the default admin set, before any works are created, run the following rake task:
-=======
 After Fedora and Solr are running, create the default administrative set by running the following rake task:
 
 ```
-rake sufia:default_admin_set:create
+rake hyrax:default_admin_set:create
 ```
 
 You will want to run this command the first time this code is deployed to a new environment as well.
-
-# Managing a Sufia-based app
->>>>>>> 50b47ec5
-
-```
-rake hyrax:default_admin_set:create
-```
 
 # Managing a Hyrax-based app
 
