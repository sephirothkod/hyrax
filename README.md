![Logo](https://raw.githubusercontent.com/projecthydra-labs/hyrax/gh-pages/assets/images/hyrax_logo_horizontal_white_background.png)

Code: [![Version](https://badge.fury.io/rb/hyrax.png)](http://badge.fury.io/rb/hyrax)
[![Build Status](https://travis-ci.org/projecthydra-labs/hyrax.png?branch=master)](https://travis-ci.org/projecthydra-labs/hyrax)
[![Coverage Status](https://coveralls.io/repos/github/projecthydra-labs/hyrax/badge.svg?branch=master)](https://coveralls.io/github/projecthydra-labs/hyrax?branch=master)
[![Code Climate](https://codeclimate.com/github/projecthydra-labs/hyrax/badges/gpa.svg)](https://codeclimate.com/github/projecthydra-labs/hyrax)
[![Dependency Update Status](https://gemnasium.com/projecthydra-labs/hyrax.png)](https://gemnasium.com/projecthydra-labs/hyrax)
[![Dependency Maintenance Status](https://dependencyci.com/github/projecthydra-labs/hyrax/badge)](https://dependencyci.com/github/projecthydra-labs/hyrax)

Docs: [![Documentation Status](https://inch-ci.org/github/projecthydra-labs/hyrax.svg?branch=master)](https://inch-ci.org/github/projecthydra-labs/hyrax)
[![API Docs](http://img.shields.io/badge/API-docs-blue.svg)](http://rubydoc.info/gems/hyrax)
[![Contribution Guidelines](http://img.shields.io/badge/CONTRIBUTING-Guidelines-blue.svg)](./.github/CONTRIBUTING.md)
[![Apache 2.0 License](http://img.shields.io/badge/APACHE2-license-blue.svg)](./LICENSE)

Jump in: [![Slack Status](http://slack.projecthydra.org/badge.svg)](http://slack.projecthydra.org/)
[![Ready Tickets](https://badge.waffle.io/projecthydra-labs/hyrax.png?label=ready&milestone=1.0.0&title=Ready)](https://waffle.io/projecthydra-labs/hyrax?milestone=1.0.0)

# Table of Contents

  * [What is Hyrax?](#what-is-hyrax)
    * [Feature list](#feature-list)
  * [Help](#help)
  * [Getting started](#getting-started)
    * [Prerequisites](#prerequisites)
      * [Characterization](#characterization)
      * [Derivatives](#derivatives)
    * [Environments](#environments)
    * [Ruby](#ruby)
<<<<<<< HEAD
  * [Creating a Hyrax\-based app](#creating-a-hyrax-based-app)
    * [Redis](#redis)
    * [Rails](#rails)
    * [Message Queue](#message-queue)
=======
    * [Redis](#redis)
    * [Rails](#rails)
  * [Creating a Sufia\-based app](#creating-a-sufia-based-app)
>>>>>>> 89bc55b9
    * [Generate a primary work type](#generate-a-primary-work-type)
    * [Start servers](#start-servers)
  * [Managing a Hyrax\-based app](#managing-a-hyrax-based-app)
  * [License](#license)
  * [Contributing](#contributing)
  * [Development](#development)
  * [Release process](#release-process)
  * [Acknowledgments](#acknowledgments)

# What is Hyrax?

Hyrax uses the full power of [Hydra](http://projecthydra.org/) and extends it to provide a user interface around common repository features and social features (see below). Hyrax offers self-deposit and proxy deposit workflows, and mediated deposit workflows are being developed in a community sprint running from September-December 2016. Hyrax delivers its rich and growing set of features via a modern, responsive user interface. It is implemented as a Rails engine, so it is meant to be added to existing Rails apps. Hyrax is the consolidation of Sufia and the CurationConcerns gems and behaves in much the same way.

## Feature list

Hyrax has many features. [Read more about what they are and how to turn them on](https://github.com/projecthydra/sufia/wiki/Feature-matrix). See the [Sufia Management Guide](https://github.com/projecthydra/sufia/wiki/Sufia-Management-Guide) to learn more.

For non-technical documentation about Hyrax, see the Hyrax [documentation site](http://hyrax.projecthydra.org/).

# Help

If you have questions or need help, please email [the Hydra community tech list](mailto:hydra-tech@googlegroups.com) or stop by the #dev channel in [the Hydra community Slack team](https://wiki.duraspace.org/pages/viewpage.action?pageId=43910187#Getintouch!-Slack).

# Getting started

<<<<<<< HEAD
This document contains instructions specific to setting up an app with __Hyrax
v0.0.1.alpha__. If you are looking for instructions on installing a different
=======
This document contains instructions specific to setting up an app with __Sufia
v7.3.0__. If you are looking for instructions on installing a different
>>>>>>> 89bc55b9
version, be sure to select the appropriate branch or tag from the drop-down
menu above.

Prerequisites are required for both Creating a Hyrax\-based app and Contributing new features to Hyrax.
After installing the Prerequisites:
 * If you would like to create a new application using Hyrax follow the instructions for [Creating a Hyrax\-based app](#creating-a-hyrax-based-app).
 * If you would like to create new features for Hyrax follow the instructions for [Contributing](#contributing) and [Development](#development).

## Prerequisites

Hyrax 0.0.x requires the following software to work:

1. [Solr](http://lucene.apache.org/solr/) version >= 5.x (tested up to 6.3.0)
1. [Fedora Commons](http://www.fedora-commons.org/) digital repository version >= 4.5.1 (tested up to 4.7.0)
1. A SQL RDBMS (MySQL, PostgreSQL), though **note** that SQLite will be used by default if you're looking to get up and running quickly
1. [Redis](http://redis.io/), a key-value store
1. [ImageMagick](http://www.imagemagick.org/) with JPEG-2000 support
1. [FITS](#characterization) version 0.8.x (0.8.5 is known to be good)
1. [LibreOffice](#derivatives)

**NOTE: The [Sufia Development Guide](https://github.com/projecthydra/sufia/wiki/Sufia-Development-Guide) has instructions for installing Solr and Fedora in a development environment.**

### Characterization

1. Go to http://projects.iq.harvard.edu/fits/downloads and download a copy of FITS (see above to pick a known working version) & unpack it somewhere on your machine.
1. Mark fits.sh as executable: `chmod a+x fits.sh`
1. Run `fits.sh -h` from the command line and see a help message to ensure FITS is properly installed
1. Give your Hyrax app access to FITS by:
    1. Adding the full fits.sh path to your PATH (e.g., in your .bash\_profile), **OR**
    1. Changing `config/initializers/hyrax.rb` to point to your FITS location:  `config.fits_path = "/<your full path>/fits.sh"`

### Derivatives

Install [LibreOffice](https://www.libreoffice.org/). If `which soffice` returns a path, you're done. Otherwise, add the full path to soffice to your PATH (in your `.bash_profile`, for instance). On OSX, soffice is **inside** LibreOffice.app. Your path may look like "/<your full path to>/LibreOffice.app/Contents/MacOS/"

You may also require [ghostscript](http://www.ghostscript.com/) if it does not come with your compiled version LibreOffice. `brew install ghostscript` should resolve the dependency on a mac.

**NOTE**: Derivatives are served from the filesystem in Hyrax.

## Environments

Note here that the following commands assume you're setting up Hyrax in a development environment (using the Rails built-in development environment). If you're setting up a production or production-like environment, you may wish to tell Rails that by prepending `RAILS_ENV=production` to the commands that follow, e.g., `rails`, `rake`, `bundle`, and so on.

## Ruby

First, you'll need a working Ruby installation. You can install this via your operating system's package manager -- you are likely to get farther with OSX, Linux, or UNIX than Windows but your mileage may vary -- but we recommend using a Ruby version manager such as [RVM](https://rvm.io/) or [rbenv](https://github.com/sstephenson/rbenv).

We recommend either Ruby 2.3 or the latest 2.2 version.

<<<<<<< HEAD
# Creating a Hyrax-based app

=======
>>>>>>> 89bc55b9
## Redis

[Redis](http://redis.io/) is a key-value store that Hyrax uses to provide activity streams on repository objects and users, and to prevent race conditions as a global mutex when modifying order-persisting objects.

Starting up Redis will depend on your operating system, and may in fact already be started on your system. You may want to consult the [Redis documentation](http://redis.io/documentation) for help doing this.

## Rails
<<<<<<< HEAD

Generate a new Rails application. We recommend the latest Rails 5.0 release.

```
# If you don't already have Rails at your disposal...
gem install rails -v 5.0.0.1
rails new my_app -m https://raw.githubusercontent.com/projecthydra-labs/hyrax/master/template.rb
=======
We recommend the latest Rails 5.0 release.

```
# If you don't already have Rails at your disposal...
gem install rails -v 5.0.1
```

# Creating a Sufia-based app

Generate a new Rails application using the template.

```
rails new my_app -m https://raw.githubusercontent.com/projecthydra/sufia/master/template.rb
>>>>>>> 89bc55b9
```

Generating a new Rails application using Hyrax's template above takes cares of a number of steps for you, including:

* Adding Hyrax (and any of its dependencies) to your application `Gemfile`, to declare that Hyrax is a dependency of your application
* Running `bundle install`, to install Hyrax and its dependencies
* Running Hyrax's install generator, to add a number of files that Hyrax requires within your Rails app, including e.g. database migrations
* Loading all of Hyrax's database migrations into your application's database
* Loading Hyrax's default workflows into your application's database

## Message Queue
Many of the services performed by Hyrax are resource intensive, and therefore are well suited to running as background jobs that can be managed and executed by a Message Queue system. Examples include:
* File ingest
* Derivative generation
* Characterization
* Fixity
* Solr indexing

Hyrax implements these jobs using [ActiveJob](http://edgeguides.rubyonrails.org/active_job_basics.html), allowing you to choose the message queue system of your choice.

For initial testing and development, it is recommended that you change the default ActiveJob adapter `:async` to `:inline`. This adapter will execute jobs immediately as they are received. This can be accomplished by adding the following to your `config/application.rb`

```
class Application < Rails::Application
  # ...
  config.active_job.queue_adapter = :inline
  # ...
end
```

**For production applications** you will want to setup a 3rd party system such as [Sidekiq](http://sidekiq.org/) or [Resque](https://github.com/resque/resque). The Sufia Development Guide has a detailed walkthrough of [installing and configuring Resque](https://github.com/projecthydra/sufia/wiki/Background-Workers-(Resque-in-Sufia-7). Initial Sidekiq instructions for ActiveJob are available on the [Sidekiq wiki](https://github.com/mperham/sidekiq/wiki/Active-Job).

## Generate a primary work type

Hyrax allows you to specify your work types by using a generator.

Pass a (CamelCased) model name to Hyrax's work generator to get started, e.g.:

```
rails generate hyrax:work Work
```

or

```
rails generate hyrax:work MovingImage
```

## Start servers

To test-drive your new Hyrax application in development mode, spin up the servers that Hyrax needs (Solr, Fedora, and Rails):

```
rake hydra:server
```

And now you should be able to browse to [localhost:3000](http://localhost:3000/) and see the application. Note that this web server is purely for development purposes; you will want to use a more fully featured [web server](#web-server) for production-like environments.

## Add Default Admin Set

To add the default admin set, before any works are created, run the following rake task:

```
rake hyrax:default_admin_set:create
```

# Managing a Hyrax-based app

The [Sufia Management Guide](https://github.com/projecthydra/sufia/wiki/Sufia-Management-Guide) provides tips for how to manage, customize, and enhance your Hyrax application, including guidance specific to:

* Production implementations
* Configuration of background workers
* Integration with e.g., Dropbox, Google Analytics, and Zotero
* Audiovisual transcoding with `ffmpeg`
* Setting up administrative users
* Metadata customization

## Toggling Features

Some features in Hyrax can be flipped on and off from either the Administrative
Dashboard or via a YAML configuration file at `config/features.yml`. An example
of the YAML file is below:

```yaml
assign_admin_set:
  enabled: "false"
proxy_deposit:
  enabled: "false"
```

If both options exist, whichever option is set from the Administrative Dashboard
will take precedence.

# License

Hyrax is available under [the Apache 2.0 license](LICENSE.md).

# Contributing

We'd love to accept your contributions.  Please see our guide to [contributing to Hyrax](./.github/CONTRIBUTING.md).

If you'd like to help the development effort and you're not sure where to get started, you can always grab a ticket in the "Ready" column from our [Waffle board](https://waffle.io/projecthydra/hyrax). There are other ways to help, too.

* [Contribute a user story](https://github.com/projecthydra-labs/hyrax/issues/new).
* Help us improve [Hyrax's test coverage](https://coveralls.io/r/projecthydra-labs/hyrax) or [documentation coverage](https://inch-ci.org/github/projecthydra-labs/hyrax).
* Refactor away [code smells](https://codeclimate.com/github/projecthydra-labs/hyrax).

# Development

The [Sufia Development Guide](https://github.com/projecthydra/sufia/wiki/Sufia-Development-Guide) is for people who want to modify Hyrax itself, not an application that uses Hyrax.

# Release process

See the [release management process](https://github.com/projecthydra/sufia/wiki/Release-management-process).

# Acknowledgments

This software has been developed by and is brought to you by the Hydra community.  Learn more at the
[Project Hydra website](http://projecthydra.org/).

![Project Hydra Logo](http://hyrax.projecthydra.org/assets/images/hydra_logo.png)<|MERGE_RESOLUTION|>--- conflicted
+++ resolved
@@ -26,19 +26,14 @@
       * [Derivatives](#derivatives)
     * [Environments](#environments)
     * [Ruby](#ruby)
-<<<<<<< HEAD
-  * [Creating a Hyrax\-based app](#creating-a-hyrax-based-app)
     * [Redis](#redis)
     * [Rails](#rails)
+  * [Creating a Hyrax\-based app](#creating-a-hyrax-based-app)
     * [Message Queue](#message-queue)
-=======
-    * [Redis](#redis)
-    * [Rails](#rails)
-  * [Creating a Sufia\-based app](#creating-a-sufia-based-app)
->>>>>>> 89bc55b9
     * [Generate a primary work type](#generate-a-primary-work-type)
     * [Start servers](#start-servers)
   * [Managing a Hyrax\-based app](#managing-a-hyrax-based-app)
+    * [Toggling Features](#toggling-features)
   * [License](#license)
   * [Contributing](#contributing)
   * [Development](#development)
@@ -47,7 +42,7 @@
 
 # What is Hyrax?
 
-Hyrax uses the full power of [Hydra](http://projecthydra.org/) and extends it to provide a user interface around common repository features and social features (see below). Hyrax offers self-deposit and proxy deposit workflows, and mediated deposit workflows are being developed in a community sprint running from September-December 2016. Hyrax delivers its rich and growing set of features via a modern, responsive user interface. It is implemented as a Rails engine, so it is meant to be added to existing Rails apps. Hyrax is the consolidation of Sufia and the CurationConcerns gems and behaves in much the same way.
+Hyrax is a front-end based on the robust [Hydra](http://projecthydra.org) framework, providing a user interface for common repository features. Hyrax offers the ability to create repository object types on demand, to deposit content via multiple configurable workflows, and to describe content with flexible metadata. Numerous optional features may be turned on in the administrative dashboard or added through plugins. It is implemented as a Rails engine, so it may be the base of, or added to, a Rails application. Hyrax is the consolidation of Sufia and the CurationConcerns gems and behaves in much the same way.
 
 ## Feature list
 
@@ -61,13 +56,8 @@
 
 # Getting started
 
-<<<<<<< HEAD
 This document contains instructions specific to setting up an app with __Hyrax
-v0.0.1.alpha__. If you are looking for instructions on installing a different
-=======
-This document contains instructions specific to setting up an app with __Sufia
-v7.3.0__. If you are looking for instructions on installing a different
->>>>>>> 89bc55b9
+v1.0.0.alpha__. If you are looking for instructions on installing a different
 version, be sure to select the appropriate branch or tag from the drop-down
 menu above.
 
@@ -117,11 +107,6 @@
 
 We recommend either Ruby 2.3 or the latest 2.2 version.
 
-<<<<<<< HEAD
-# Creating a Hyrax-based app
-
-=======
->>>>>>> 89bc55b9
 ## Redis
 
 [Redis](http://redis.io/) is a key-value store that Hyrax uses to provide activity streams on repository objects and users, and to prevent race conditions as a global mutex when modifying order-persisting objects.
@@ -129,15 +114,7 @@
 Starting up Redis will depend on your operating system, and may in fact already be started on your system. You may want to consult the [Redis documentation](http://redis.io/documentation) for help doing this.
 
 ## Rails
-<<<<<<< HEAD
-
-Generate a new Rails application. We recommend the latest Rails 5.0 release.
-
-```
-# If you don't already have Rails at your disposal...
-gem install rails -v 5.0.0.1
-rails new my_app -m https://raw.githubusercontent.com/projecthydra-labs/hyrax/master/template.rb
-=======
+
 We recommend the latest Rails 5.0 release.
 
 ```
@@ -145,13 +122,12 @@
 gem install rails -v 5.0.1
 ```
 
-# Creating a Sufia-based app
+# Creating a Hyrax-based app
 
 Generate a new Rails application using the template.
 
 ```
-rails new my_app -m https://raw.githubusercontent.com/projecthydra/sufia/master/template.rb
->>>>>>> 89bc55b9
+rails new my_app -m https://raw.githubusercontent.com/projecthydra-labs/hyrax/master/template.rb
 ```
 
 Generating a new Rails application using Hyrax's template above takes cares of a number of steps for you, including:
@@ -163,6 +139,7 @@
 * Loading Hyrax's default workflows into your application's database
 
 ## Message Queue
+
 Many of the services performed by Hyrax are resource intensive, and therefore are well suited to running as background jobs that can be managed and executed by a Message Queue system. Examples include:
 * File ingest
 * Derivative generation
