--- conflicted
+++ resolved
@@ -69,11 +69,7 @@
 ### Add gems to Gemfile
 
 ```
-<<<<<<< HEAD
-gem 'sufia', '4.3.1'
-=======
 gem 'sufia', '6.0.0.rc1'
->>>>>>> 45cc2cbb
 gem 'kaminari', github: 'harai/kaminari', branch: 'route_prefix_prototype'  # required to handle pagination properly in dashboard. See https://github.com/amatsuda/kaminari/pull/322
 ```
 
