require 'spec_helper'

describe GenericFile do
  before(:each) do 
    @file = GenericFile.new
  end 

  describe "attrubutes" do
    it "should have rightsMetadata" do
      @file.rightsMetadata.should be_instance_of Hydra::Datastream::RightsMetadata
    end
    it "should have apply_depositor_metadata" do
      @file.apply_depositor_metadata('jcoyne')
      @file.rightsMetadata.edit_access.should == ['jcoyne']
    end
  
    it "should have a set of permissions" do
      @file.discover_groups=['group1', 'group2']
      @file.edit_users=['user1']
      @file.read_users=['user2', 'user3']
      @file.permissions.should == [{:type=>"group", :access=>"discover", :name=>"group1"},
          {:type=>"group", :access=>"discover", :name=>"group2"},
          {:type=>"user", :access=>"read", :name=>"user2"},
          {:type=>"user", :access=>"read", :name=>"user3"},
          {:type=>"user", :access=>"edit", :name=>"user1"}]
    end
  
    describe "updating permissions" do
      it "should create new group permissions" do
        @file.permissions = {:new_group_name=>'group1', :new_group_permission=>'discover'}
        @file.permissions.should == [{:type=>'group', :access=>'discover', :name=>'group1'}]
      end
      it "should create new user permissions" do
        @file.permissions = {:new_user_name=>'user1', :new_user_permission=>'discover'}
        @file.permissions.should == [{:type=>'user', :access=>'discover', :name=>'user1'}]
      end
      it "should not replace existing groups" do
        @file.permissions = {:new_group_name=>'group1', :new_group_permission=>'discover'}
        @file.permissions = {:new_group_name=>'group2', :new_group_permission=>'discover'}
        @file.permissions.should == [{:type=>'group', :access=>'discover', :name=>'group1'},
                                     {:type=>'group', :access=>'discover', :name=>'group2'}]
      end
      it "should not replace existing users" do
        @file.permissions = {:new_user_name=>'user1', :new_user_permission=>'discover'}
        @file.permissions = {:new_user_name=>'user2', :new_user_permission=>'discover'}
        @file.permissions.should == [{:type=>'user', :access=>'discover', :name=>'user1'},
                                     {:type=>'user', :access=>'discover', :name=>'user2'}]
      end
      it "should update permissions on existing users" do
        @file.permissions = {:new_user_name=>'user1', :new_user_permission=>'discover'}
        @file.permissions = {:user=>{'user1'=>'edit'}}
        @file.permissions.should == [{:type=>'user', :access=>'edit', :name=>'user1'}]
      end
      it "should update permissions on existing groups" do
        @file.permissions = {:new_group_name=>'group1', :new_group_permission=>'discover'}
        @file.permissions = {:group=>{'group1'=>'edit'}}
        @file.permissions.should == [{:type=>'group', :access=>'edit', :name=>'group1'}]
      end
  
    end
    it "should have a characterization datastream" do
      @file.characterization.should be_kind_of FitsDatastream
    end 
    it "should have a dc desc metadata" do
      @file.descMetadata.should be_kind_of GenericFileRdfDatastream
    end
    it "should have content datastream" do
      @file.add_file_datastream(File.new(Rails.root + 'spec/fixtures/world.png'), :dsid=>'content')
      @file.content.should be_kind_of FileContentDatastream
    end
  end
  describe "delegations" do
    it "should delegate methods to descriptive metadata" do
      @file.should respond_to(:related_url)
      @file.should respond_to(:based_near)
      @file.should respond_to(:part_of)
      @file.should respond_to(:contributor)
      @file.should respond_to(:creator)
      @file.should respond_to(:title)
      @file.should respond_to(:description)
      @file.should respond_to(:publisher)
      @file.should respond_to(:date_created)
      @file.should respond_to(:date_uploaded)
      @file.should respond_to(:date_modified)
      @file.should respond_to(:subject)
      @file.should respond_to(:language)
      @file.should respond_to(:date)
      @file.should respond_to(:rights)
      @file.should respond_to(:resource_type)
      @file.should respond_to(:format)
      @file.should respond_to(:identifier)
    end
    it "should delegate methods to characterization metadata" do
      @file.should respond_to(:format_label)
      @file.should respond_to(:mime_type)
      @file.should respond_to(:file_size)
      @file.should respond_to(:last_modified)
      @file.should respond_to(:filename)
      @file.should respond_to(:original_checksum)
      @file.should respond_to(:well_formed)
      @file.should respond_to(:file_title)
      @file.should respond_to(:file_author)
      @file.should respond_to(:page_count)
    end
    describe "that have been saved" do
      before (:each) do
         Delayed::Job.expects(:enqueue).once.returns("the job")      
      end
      after(:each) do
        unless @file.inner_object.class == ActiveFedora::UnsavedDigitalObject
          begin
            @file.delete
          rescue ActiveFedora::ObjectNotFoundError
            # do nothing
          end
        end
      end
    
      it "should be able to set values via delegated methods" do
        @file.related_url = "http://example.org/"
        @file.creator = "John Doe"
        @file.title = "New work"
        @file.save
        f = GenericFile.find(@file.pid)
        f.related_url.should == ["http://example.org/"]
        f.creator.should == ["John Doe"]
        f.title.should == ["New work"]
      end
      it "should be able to be added to w/o unexpected graph behavior" do
        @file.creator = "John Doe"
        @file.title = "New work"
        @file.save
        f = GenericFile.find(@file.pid)
        f.creator.should == ["John Doe"]
        f.title.should == ["New work"]
        f.creator = "Jane Doe"
        f.title << "Newer work"
        f.save
        f = GenericFile.find(@file.pid)
        f.creator.should == ["Jane Doe"]
        f.title.should == ["New work", "Newer work"]
      end
    end
  end
  it "should support to_solr" do
    @file.part_of = "Arabiana"
    @file.contributor = "Mohammad"
    @file.creator = "Allah"
    @file.title = "The Work"
    @file.description = "The work by Allah"
    @file.publisher = "Vertigo Comics"
    @file.date_created = "1200"
    @file.date_uploaded = "2011"
    @file.date_modified = "2012"
    @file.subject = "Theology"
    @file.language = "Arabic"
    @file.rights = "Wide open, buddy."
    @file.resource_type = "Book"
    @file.format = "application/pdf"
    @file.identifier = "urn:isbn:1234567890"
    @file.based_near = "Medina, Saudi Arabia"
    @file.related_url = "http://example.org/TheWork/"
    @file.to_solr.should_not be_nil
    @file.to_solr["generic_file__part_of_t"].should be_nil
    @file.to_solr["generic_file__date_uploaded_t"].should be_nil
    @file.to_solr["generic_file__date_modified_t"].should be_nil
    @file.to_solr["generic_file__rights_t"].should be_nil
    @file.to_solr["generic_file__related_url_t"].should be_nil
    @file.to_solr["generic_file__contributor_t"].should == ["Mohammad"]
    @file.to_solr["generic_file__creator_t"].should == ["Allah"]
    @file.to_solr["generic_file__title_t"].should == ["The Work"]
    @file.to_solr["generic_file__description_t"].should == ["The work by Allah"]
    @file.to_solr["generic_file__publisher_t"].should == ["Vertigo Comics"]
    @file.to_solr["generic_file__subject_t"].should == ["Theology"]
    @file.to_solr["generic_file__language_t"].should == ["Arabic"]
    @file.to_solr["generic_file__date_created_t"].should == ["1200"]
    @file.to_solr["generic_file__resource_type_t"].should == ["Book"]
    @file.to_solr["generic_file__format_t"].should == ["application/pdf"]
    @file.to_solr["generic_file__identifier_t"].should == ["urn:isbn:1234567890"]
    @file.to_solr["generic_file__based_near_t"].should == ["Medina, Saudi Arabia"]
  end
  describe "create_thumbnail" do
    describe "with an image that doesn't get resized" do
      before do
        @f = GenericFile.new
        @f.stubs(:mime_type=>'image/png', :width=>['50'], :height=>['50'])  #Would get set by the characterization job
        @f.add_file_datastream(File.new("#{Rails.root}/spec/fixtures/world.png"), :dsid=>'content')
        @f.save
<<<<<<< HEAD
        @f.create_thumbnail
=======
        
        @mock_image = mock("image", :from_blob=>true)
        Magick::ImageList.expects(:new).returns(@mock_image)
>>>>>>> 63957d7a
      end
      after do
        @f.delete
      end
<<<<<<< HEAD
      it "should create a resized thumbnail" do
        @f.thumbnail.size.should == 4361 #even though it resized to the original dimensions, the file size changes a bit.
        @f.content.changed?.should be_false
=======
      it "should scale the thumnail to original size" do
        @mock_image.expects(:scale).with(50, 50).returns(stub(:to_blob=>'fake content'))
        @f.create_thumbnail
        @f.content.changed?.should be_false
        @f.thumbnail.content.should == 'fake content'
>>>>>>> 63957d7a
      end
    end
  end
  describe "audit" do
    before(:all) do
      f = GenericFile.new
      f.add_file_datastream(File.new(Rails.root + 'spec/fixtures/world.png'), :dsid=>'content')
      f.save
      @f = GenericFile.find(f.pid)    
    end
    after(:all) do
      @f.delete
    end
    it "should log a failing audit" do
      FileContentDatastream.any_instance.expects(:dsChecksumValid).returns(false)
      ActiveFedora::RelsExtDatastream.any_instance.expects(:dsChecksumValid).returns(false)
      ActiveFedora::Datastream.any_instance.expects(:dsChecksumValid).returns(false)      
      ChecksumAuditLog.expects(:create!).with(:pass => false, :pid => @f.pid, :version => 'DC1.0', :dsid => 'DC')
      ChecksumAuditLog.expects(:create!).with(:pass => false, :pid => @f.pid, :version => 'content.0', :dsid => 'content')
      ChecksumAuditLog.expects(:create!).with(:pass => false, :pid => @f.pid, :version => 'RELS-EXT.0', :dsid => 'RELS-EXT')
      @f.audit!
    end
    it "should log a passing audit" do
      FileContentDatastream.any_instance.expects(:dsChecksumValid).returns(true)
      ChecksumAuditLog.expects(:create!).with(:pass => true, :pid => @f.pid, :version => 'DC1.0', :dsid => 'DC')
      ChecksumAuditLog.expects(:create!).with(:pass => true, :pid => @f.pid, :version => 'content.0', :dsid => 'content')
      ChecksumAuditLog.expects(:create!).with(:pass => true, :pid => @f.pid, :version => 'RELS-EXT.0', :dsid => 'RELS-EXT')
      @f.audit!
    end
    it "should return true on audit_status" do
      @f.audit_stat.should be_true 
    end
  end
  describe "save" do
    before(:each) do 
      @job_count = Delayed::Job.count
    end
    after(:each) do
      @file.delete
    end
    it "should schedule a characterization job" do
      @file.add_file_datastream(File.new(Rails.root + 'spec/fixtures/world.png'), :dsid=>'content')
      @file.save
      Delayed::Job.count.should == @job_count+1
      Delayed::Worker.new.work_off 
      Delayed::Job.count.should == @job_count
    end
  end
  describe "characterize" do
    it "should return expected results when called" do
      @file.add_file_datastream(File.new(Rails.root + 'spec/fixtures/world.png'), :dsid=>'content')
      @file.characterize
      doc = Nokogiri::XML.parse(@file.characterization.content)
      doc.root.xpath('//ns:imageWidth/text()', {'ns'=>'http://hul.harvard.edu/ois/xml/ns/fits/fits_output'}).inner_text.should == '50'
    end
    it "should not be triggered unless the content ds is changed" do
      Delayed::Job.expects(:enqueue)
      @file.content.content = "hey"
      @file.save
      @file.related_url = 'http://example.com' 
      Delayed::Job.expects(:enqueue).never
      @file.save
    end
    describe "after job runs" do
      before(:all) do 
        myfile = GenericFile.new
        myfile.add_file_datastream(File.new(Rails.root + 'test_support/fixtures/scholarsphere/scholarsphere_test4.pdf'), :dsid=>'content')
        myfile.label = 'label123'
        myfile.thumbnail.size.nil?.should be_true
        myfile.save
        Delayed::Worker.new.work_off 
        @myfile = GenericFile.find(myfile.pid)    
      end 
      after(:all) do
        unless @myfile.inner_object.kind_of? ActiveFedora::UnsavedDigitalObject
          begin
            @myfile.delete
          rescue ActiveFedora::ObjectNotFoundError
            # do nothing
          end
        end
      end    
      it "should return expected results after a save" do
        @myfile.file_size.should == ['218882']
        @myfile.original_checksum.should == ['5a2d761cab7c15b2b3bb3465ce64586d']
      end
      it "should return a hash of all populated values from the characterization terminology" do
        @myfile.characterization_terms[:format_label].should == ["Portable Document Format"]
        @myfile.characterization_terms[:mime_type].should == "application/pdf"
        @myfile.characterization_terms[:file_size].should == ["218882"]
        @myfile.characterization_terms[:original_checksum].should == ["5a2d761cab7c15b2b3bb3465ce64586d"]
        @myfile.characterization_terms.keys.should include(:last_modified)
        @myfile.characterization_terms.keys.should include(:filename)
      end
      it "should append metadata from the characterization" do
        logger.info "File: #{@myfile.inspect}"   
        @myfile.format_label.should == ["Portable Document Format"]
        @myfile.resource_type.should == ["Portable Document Format"]
        @myfile.format.should == ["application/pdf"]
        @myfile.identifier.should == ["5a2d761cab7c15b2b3bb3465ce64586d"]
        @myfile.date_modified.empty?.should be_false
        @myfile.title.should include("Microsoft Word - sample.pdf.docx")
        @myfile.filename[0].should == @myfile.label
      end
      it "should include thumbnail generation in characterization job" do
        @myfile.thumbnail.size.nil?.should be_false
      end
    end
  end
  describe "label" do
    it "should set the inner label" do
      @file.label = "My New Label"
      @file.inner_object.label.should == "My New Label"
    end
  end

  context "with rightsMetadata" do
    subject do
      m = GenericFile.new()
      m.rightsMetadata.update_permissions("person"=>{"person1"=>"read","person2"=>"discover"}, "group"=>{'group-6' => 'read', "group-7"=>'read', 'group-8'=>'edit'})
      #m.save
      m
    end
    it "should have read groups accessor" do
      subject.read_groups.should == ['group-6', 'group-7']
    end
    it "should have read groups string accessor" do
      subject.read_groups_string.should == 'group-6, group-7'
    end
    it "should have read groups writer" do
      subject.read_groups = ['group-2', 'group-3']
      subject.rightsMetadata.groups.should == {'group-2' => 'read', 'group-3'=>'read', 'group-8' => 'edit'}
      subject.rightsMetadata.individuals.should == {"person1"=>"read","person2"=>"discover"}
    end

    it "should have read groups string writer" do
      subject.read_groups_string = 'umg/up.dlt.staff, group-3'
      subject.rightsMetadata.groups.should == {'umg/up.dlt.staff' => 'read', 'group-3'=>'read', 'group-8' => 'edit'}
      subject.rightsMetadata.individuals.should == {"person1"=>"read","person2"=>"discover"}
    end
    it "should only revoke eligible groups" do
      subject.set_read_groups(['group-2', 'group-3'], ['group-6'])
      # 'group-7' is not eligible to be revoked
      subject.rightsMetadata.groups.should == {'group-2' => 'read', 'group-3'=>'read', 'group-7' => 'read', 'group-8' => 'edit'}
      subject.rightsMetadata.individuals.should == {"person1"=>"read","person2"=>"discover"}
    end
  end
end<|MERGE_RESOLUTION|>--- conflicted
+++ resolved
@@ -186,28 +186,17 @@
         @f.stubs(:mime_type=>'image/png', :width=>['50'], :height=>['50'])  #Would get set by the characterization job
         @f.add_file_datastream(File.new("#{Rails.root}/spec/fixtures/world.png"), :dsid=>'content')
         @f.save
-<<<<<<< HEAD
-        @f.create_thumbnail
-=======
-        
         @mock_image = mock("image", :from_blob=>true)
         Magick::ImageList.expects(:new).returns(@mock_image)
->>>>>>> 63957d7a
       end
       after do
         @f.delete
       end
-<<<<<<< HEAD
-      it "should create a resized thumbnail" do
-        @f.thumbnail.size.should == 4361 #even though it resized to the original dimensions, the file size changes a bit.
-        @f.content.changed?.should be_false
-=======
       it "should scale the thumnail to original size" do
         @mock_image.expects(:scale).with(50, 50).returns(stub(:to_blob=>'fake content'))
         @f.create_thumbnail
         @f.content.changed?.should be_false
         @f.thumbnail.content.should == 'fake content'
->>>>>>> 63957d7a
       end
     end
   end
