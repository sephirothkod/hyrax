require 'spec_helper'

describe GenericFile do
  before(:each) do 
    @file = GenericFile.new
  end 

  describe "attrubutes" do
    it "should have rightsMetadata" do
      @file.rightsMetadata.should be_instance_of Hydra::Datastream::RightsMetadata
    end
    it "should have apply_depositor_metadata" do
      @file.apply_depositor_metadata('jcoyne')
      @file.rightsMetadata.edit_access.should == ['jcoyne']
    end
  
    it "should have a set of permissions" do
      @file.discover_groups=['group1', 'group2']
      @file.edit_users=['user1']
      @file.read_users=['user2', 'user3']
      @file.permissions.should == [{:type=>"group", :access=>"discover", :name=>"group1"},
          {:type=>"group", :access=>"discover", :name=>"group2"},
          {:type=>"user", :access=>"read", :name=>"user2"},
          {:type=>"user", :access=>"read", :name=>"user3"},
          {:type=>"user", :access=>"edit", :name=>"user1"}]
    end
  
    describe "updating permissions" do
      it "should create new group permissions" do
        @file.permissions = {:new_group_name=>'group1', :new_group_permission=>'discover'}
        @file.permissions.should == [{:type=>'group', :access=>'discover', :name=>'group1'}]
      end
      it "should create new user permissions" do
        @file.permissions = {:new_user_name=>'user1', :new_user_permission=>'discover'}
        @file.permissions.should == [{:type=>'user', :access=>'discover', :name=>'user1'}]
      end
      it "should not replace existing groups" do
        @file.permissions = {:new_group_name=>'group1', :new_group_permission=>'discover'}
        @file.permissions = {:new_group_name=>'group2', :new_group_permission=>'discover'}
        @file.permissions.should == [{:type=>'group', :access=>'discover', :name=>'group1'},
                                     {:type=>'group', :access=>'discover', :name=>'group2'}]
      end
      it "should not replace existing users" do
        @file.permissions = {:new_user_name=>'user1', :new_user_permission=>'discover'}
        @file.permissions = {:new_user_name=>'user2', :new_user_permission=>'discover'}
        @file.permissions.should == [{:type=>'user', :access=>'discover', :name=>'user1'},
                                     {:type=>'user', :access=>'discover', :name=>'user2'}]
      end
      it "should update permissions on existing users" do
        @file.permissions = {:new_user_name=>'user1', :new_user_permission=>'discover'}
        @file.permissions = {:user=>{'user1'=>'edit'}}
        @file.permissions.should == [{:type=>'user', :access=>'edit', :name=>'user1'}]
      end
      it "should update permissions on existing groups" do
        @file.permissions = {:new_group_name=>'group1', :new_group_permission=>'discover'}
        @file.permissions = {:group=>{'group1'=>'edit'}}
        @file.permissions.should == [{:type=>'group', :access=>'edit', :name=>'group1'}]
      end
  
    end
    it "should have a characterization datastream" do
      @file.characterization.should be_kind_of FitsDatastream
    end 
    it "should have a dc desc metadata" do
      @file.descMetadata.should be_kind_of GenericFileRdfDatastream
    end
    it "should have content datastream" do
      @file.add_file_datastream(File.new(Rails.root + 'spec/fixtures/world.png'), :dsid=>'content')
      @file.content.should be_kind_of FileContentDatastream
    end
  end
  describe "delegations" do
    it "should delegate methods to descriptive metadata" do
      @file.should respond_to(:related_url)
      @file.should respond_to(:based_near)
      @file.should respond_to(:part_of)
      @file.should respond_to(:contributor)
      @file.should respond_to(:creator)
      @file.should respond_to(:title)
      @file.should respond_to(:description)
      @file.should respond_to(:publisher)
      @file.should respond_to(:date_created)
      @file.should respond_to(:date_uploaded)
      @file.should respond_to(:date_modified)
      @file.should respond_to(:subject)
      @file.should respond_to(:language)
      @file.should respond_to(:date)
      @file.should respond_to(:rights)
      @file.should respond_to(:resource_type)
      @file.should respond_to(:format)
      @file.should respond_to(:identifier)
    end
    it "should delegate methods to characterization metadata" do
      @file.should respond_to(:format_label)
      @file.should respond_to(:mime_type)
      @file.should respond_to(:file_size)
      @file.should respond_to(:last_modified)
      @file.should respond_to(:filename)
      @file.should respond_to(:original_checksum)
      @file.should respond_to(:well_formed)
      @file.should respond_to(:file_title)
      @file.should respond_to(:file_author)
      @file.should respond_to(:page_count)
    end
    describe "that have been saved" do
      before (:each) do
         Delayed::Job.expects(:enqueue).once.returns("the job")      
      end
      after(:each) do
        unless @file.inner_object.class == ActiveFedora::UnsavedDigitalObject
          begin
            @file.delete
          rescue ActiveFedora::ObjectNotFoundError
            # do nothing
          end
        end
      end
    
      it "should be able to set values via delegated methods" do
        @file.related_url = "http://example.org/"
        @file.creator = "John Doe"
        @file.title = "New work"
        @file.save
        f = GenericFile.find(@file.pid)
        f.related_url.should == ["http://example.org/"]
        f.creator.should == ["John Doe"]
        f.title.should == ["New work"]
      end
      it "should be able to be added to w/o unexpected graph behavior" do
        @file.creator = "John Doe"
        @file.title = "New work"
        @file.save
        f = GenericFile.find(@file.pid)
        f.creator.should == ["John Doe"]
        f.title.should == ["New work"]
        f.creator = "Jane Doe"
        f.title << "Newer work"
        f.save
        f = GenericFile.find(@file.pid)
        f.creator.should == ["Jane Doe"]
        f.title.should == ["New work", "Newer work"]
      end
    end
  end
  it "should support to_solr" do
    @file.part_of = "Arabiana"
    @file.contributor = "Mohammad"
    @file.creator = "Allah"
    @file.title = "The Work"
    @file.description = "The work by Allah"
    @file.publisher = "Vertigo Comics"
    @file.date_created = "1200"
    @file.date_uploaded = "2011"
    @file.date_modified = "2012"
    @file.subject = "Theology"
    @file.language = "Arabic"
    @file.rights = "Wide open, buddy."
    @file.resource_type = "Book"
    @file.format = "application/pdf"
    @file.identifier = "urn:isbn:1234567890"
    @file.based_near = "Medina, Saudi Arabia"
    @file.related_url = "http://example.org/TheWork/"
    @file.to_solr.should_not be_nil
    @file.to_solr["generic_file__part_of_t"].should be_nil
    @file.to_solr["generic_file__date_uploaded_t"].should be_nil
    @file.to_solr["generic_file__date_modified_t"].should be_nil
    @file.to_solr["generic_file__rights_t"].should be_nil
    @file.to_solr["generic_file__related_url_t"].should be_nil
    @file.to_solr["generic_file__contributor_t"].should == ["Mohammad"]
    @file.to_solr["generic_file__creator_t"].should == ["Allah"]
    @file.to_solr["generic_file__title_t"].should == ["The Work"]
    @file.to_solr["generic_file__description_t"].should == ["The work by Allah"]
    @file.to_solr["generic_file__publisher_t"].should == ["Vertigo Comics"]
    @file.to_solr["generic_file__subject_t"].should == ["Theology"]
    @file.to_solr["generic_file__language_t"].should == ["Arabic"]
    @file.to_solr["generic_file__date_created_t"].should == ["1200"]
    @file.to_solr["generic_file__resource_type_t"].should == ["Book"]
    @file.to_solr["generic_file__format_t"].should == ["application/pdf"]
    @file.to_solr["generic_file__identifier_t"].should == ["urn:isbn:1234567890"]
    @file.to_solr["generic_file__based_near_t"].should == ["Medina, Saudi Arabia"]
  end
  describe "create_thumbnail" do
    describe "with an image that doesn't get resized" do
      before do
        @f = GenericFile.new
        @f.stubs(:mime_type=>'image/png', :width=>['50'], :height=>['50'])  #Would get set by the characterization job
        @f.add_file_datastream(File.new("#{Rails.root}/spec/fixtures/world.png"), :dsid=>'content')
        @f.save
        
        @mock_image = mock("image")
        Magick::ImageList.expects(:new).returns(@mock_image)
      end
<<<<<<< HEAD
      it "should scale the thumnail to original size" do
        @mock_image.expects(:scale).with(50, 50).returns(stub(:to_blob=>'fake content'))
        @f.create_thumbnail
=======
      after do
        @f.delete
      end
      it "should create a resized thumbnail" do
        @f.thumbnail.size.should == 4361 #even though it resized to the original dimensions, the file size changes a bit.
>>>>>>> 548fa0ee
        @f.content.changed?.should be_false
        @f.thumbnail.content.should == 'fake content'
      end
    end
  end
  describe "audit" do
    before(:all) do
<<<<<<< HEAD
      @f = GenericFile.new
      @f.add_file_datastream(File.new(Rails.root + 'spec/fixtures/world.png'), :dsid=>'content')
      @f.save
      @f = GenericFile.find(@f.pid)    
=======
      f = GenericFile.new
      f.add_file_datastream(File.new(Rails.root + 'spec/fixtures/world.png'), :dsid=>'content')
      f.save
      @f = GenericFile.find(f.pid)    
>>>>>>> 548fa0ee
    end
    after(:all) do
      @f.delete
    end
    it "should log a failing audit" do
      FileContentDatastream.any_instance.expects(:dsChecksumValid).returns(false)
      ActiveFedora::RelsExtDatastream.any_instance.expects(:dsChecksumValid).returns(false)
      ActiveFedora::Datastream.any_instance.expects(:dsChecksumValid).returns(false)      
      ChecksumAuditLog.expects(:create!).with(:pass => false, :pid => @f.pid, :version => 'DC1.0', :dsid => 'DC')
      ChecksumAuditLog.expects(:create!).with(:pass => false, :pid => @f.pid, :version => 'content.0', :dsid => 'content')
      ChecksumAuditLog.expects(:create!).with(:pass => false, :pid => @f.pid, :version => 'RELS-EXT.0', :dsid => 'RELS-EXT')
      @f.audit!
    end
    it "should log a passing audit" do
      FileContentDatastream.any_instance.expects(:dsChecksumValid).returns(true)
      ChecksumAuditLog.expects(:create!).with(:pass => true, :pid => @f.pid, :version => 'DC1.0', :dsid => 'DC')
      ChecksumAuditLog.expects(:create!).with(:pass => true, :pid => @f.pid, :version => 'content.0', :dsid => 'content')
      ChecksumAuditLog.expects(:create!).with(:pass => true, :pid => @f.pid, :version => 'RELS-EXT.0', :dsid => 'RELS-EXT')
      @f.audit!
    end
    it "should return true on audit_status" do
      @f.audit_stat.should be_true 
    end
  end
  describe "save" do
    before(:each) do 
      @job_count = Delayed::Job.count
    end
    after(:each) do
      @file.delete
    end
    it "should schedule a characterization job" do
      @file.add_file_datastream(File.new(Rails.root + 'spec/fixtures/world.png'), :dsid=>'content')
      @file.save
      Delayed::Job.count.should == @job_count+1
      Delayed::Worker.new.work_off 
      Delayed::Job.count.should == @job_count
    end
  end
  describe "characterize" do
    it "should return expected results when called" do
      @file.add_file_datastream(File.new(Rails.root + 'spec/fixtures/world.png'), :dsid=>'content')
      @file.characterize
      doc = Nokogiri::XML.parse(@file.characterization.content)
      doc.root.xpath('//ns:imageWidth/text()', {'ns'=>'http://hul.harvard.edu/ois/xml/ns/fits/fits_output'}).inner_text.should == '50'
    end
    it "should not be triggered unless the content ds is changed" do
      Delayed::Job.expects(:enqueue)
      @file.content.content = "hey"
      @file.save
      @file.related_url = 'http://example.com' 
      Delayed::Job.expects(:enqueue).never
      @file.save
    end
    describe "after job runs" do
      before(:all) do 
        myfile = GenericFile.new
        myfile.add_file_datastream(File.new(Rails.root + 'test_support/fixtures/scholarsphere/scholarsphere_test4.pdf'), :dsid=>'content')
        myfile.label = 'label123'
        myfile.thumbnail.size.nil?.should be_true
        myfile.save
        Delayed::Worker.new.work_off 
        @myfile = GenericFile.find(myfile.pid)    
      end 
      after(:all) do
        unless @myfile.inner_object.kind_of? ActiveFedora::UnsavedDigitalObject
          begin
            @myfile.delete
          rescue ActiveFedora::ObjectNotFoundError
            # do nothing
          end
        end
      end    
      it "should return expected results after a save" do
        @myfile.file_size.should == ['218882']
        @myfile.original_checksum.should == ['5a2d761cab7c15b2b3bb3465ce64586d']
      end
      it "should return a hash of all populated values from the characterization terminology" do
        @myfile.characterization_terms[:format_label].should == ["Portable Document Format"]
        @myfile.characterization_terms[:mime_type].should == "application/pdf"
        @myfile.characterization_terms[:file_size].should == ["218882"]
        @myfile.characterization_terms[:original_checksum].should == ["5a2d761cab7c15b2b3bb3465ce64586d"]
        @myfile.characterization_terms.keys.should include(:last_modified)
        @myfile.characterization_terms.keys.should include(:filename)
      end
      it "should append metadata from the characterization" do
        logger.info "File: #{@myfile.inspect}"   
        @myfile.format_label.should == ["Portable Document Format"]
        @myfile.resource_type.should == ["Portable Document Format"]
        @myfile.format.should == ["application/pdf"]
        @myfile.identifier.should == ["5a2d761cab7c15b2b3bb3465ce64586d"]
        @myfile.date_modified.empty?.should be_false
        @myfile.title.should include("Microsoft Word - sample.pdf.docx")
        @myfile.filename[0].should == @myfile.label
      end
      it "should include thumbnail generation in characterization job" do
        @myfile.thumbnail.size.nil?.should be_false
      end
    end
  end
  describe "label" do
    it "should set the inner label" do
      @file.label = "My New Label"
      @file.inner_object.label.should == "My New Label"
    end
  end

  context "with rightsMetadata" do
    subject do
      m = GenericFile.new()
      m.rightsMetadata.update_permissions("person"=>{"person1"=>"read","person2"=>"discover"}, "group"=>{'group-6' => 'read', "group-7"=>'read', 'group-8'=>'edit'})
      #m.save
      m
    end
    it "should have read groups accessor" do
      subject.read_groups.should == ['group-6', 'group-7']
    end
    it "should have read groups string accessor" do
      subject.read_groups_string.should == 'group-6, group-7'
    end
    it "should have read groups writer" do
      subject.read_groups = ['group-2', 'group-3']
      subject.rightsMetadata.groups.should == {'group-2' => 'read', 'group-3'=>'read', 'group-8' => 'edit'}
      subject.rightsMetadata.individuals.should == {"person1"=>"read","person2"=>"discover"}
    end

    it "should have read groups string writer" do
      subject.read_groups_string = 'umg/up.dlt.staff, group-3'
      subject.rightsMetadata.groups.should == {'umg/up.dlt.staff' => 'read', 'group-3'=>'read', 'group-8' => 'edit'}
      subject.rightsMetadata.individuals.should == {"person1"=>"read","person2"=>"discover"}
    end
    it "should only revoke eligible groups" do
      subject.set_read_groups(['group-2', 'group-3'], ['group-6'])
      # 'group-7' is not eligible to be revoked
      subject.rightsMetadata.groups.should == {'group-2' => 'read', 'group-3'=>'read', 'group-7' => 'read', 'group-8' => 'edit'}
      subject.rightsMetadata.individuals.should == {"person1"=>"read","person2"=>"discover"}
    end
  end
end<|MERGE_RESOLUTION|>--- conflicted
+++ resolved
@@ -187,20 +187,15 @@
         @f.add_file_datastream(File.new("#{Rails.root}/spec/fixtures/world.png"), :dsid=>'content')
         @f.save
         
-        @mock_image = mock("image")
+        @mock_image = mock("image", :from_blob=>true)
         Magick::ImageList.expects(:new).returns(@mock_image)
       end
-<<<<<<< HEAD
+      after do
+        @f.delete
+      end
       it "should scale the thumnail to original size" do
         @mock_image.expects(:scale).with(50, 50).returns(stub(:to_blob=>'fake content'))
         @f.create_thumbnail
-=======
-      after do
-        @f.delete
-      end
-      it "should create a resized thumbnail" do
-        @f.thumbnail.size.should == 4361 #even though it resized to the original dimensions, the file size changes a bit.
->>>>>>> 548fa0ee
         @f.content.changed?.should be_false
         @f.thumbnail.content.should == 'fake content'
       end
@@ -208,17 +203,10 @@
   end
   describe "audit" do
     before(:all) do
-<<<<<<< HEAD
-      @f = GenericFile.new
-      @f.add_file_datastream(File.new(Rails.root + 'spec/fixtures/world.png'), :dsid=>'content')
-      @f.save
-      @f = GenericFile.find(@f.pid)    
-=======
       f = GenericFile.new
       f.add_file_datastream(File.new(Rails.root + 'spec/fixtures/world.png'), :dsid=>'content')
       f.save
       @f = GenericFile.find(f.pid)    
->>>>>>> 548fa0ee
     end
     after(:all) do
       @f.delete
