RSpec.describe 'shared/_select_work_type_modal.html.erb', type: :view do
  let(:presenter) { instance_double Hyrax::SelectTypeListPresenter }
  let(:row1) do
    Hyrax::SelectTypePresenter.new(GenericWork)
  end
  let(:row2) do
    Hyrax::SelectTypePresenter.new(NamespacedWorks::NestedWork)
  end

  before do
    allow(presenter).to receive(:each).and_yield(row1).and_yield(row2)
    # Because there is no i18n set up for this work type
    allow(row2).to receive(:name).and_return('Nested Work')
<<<<<<< HEAD
=======
    render 'shared/select_work_type_modal', create_work_presenter: presenter
>>>>>>> 33b5c07f
  end

  context 'when no collections id' do
    before do
      render
    end

    it 'draws the modal' do
      expect(rendered).to have_selector '#worktypes-to-create.modal'
      expect(rendered).to have_content 'Generic Work'
      expect(rendered).to have_content 'Nested Work'
      expect(rendered).to have_selector 'input[type="radio"][data-single="/concern/generic_works/new"][data-batch="/batch_uploads/new?payload_concern=GenericWork"]'
      expect(rendered).to have_selector 'input[type="radio"][data-single="/concern/namespaced_works/nested_works/new"][data-batch="/batch_uploads/new?payload_concern=NamespacedWorks%3A%3ANestedWork"]'
    end
  end

  context 'when collection id exists' do
    before do
      allow(view).to receive(:params).and_return(id: '1', controller: 'hyrax/dashboard/collections')
      render
    end
    it 'draws the modal with collection id' do
      expect(rendered).to have_selector 'input[type="radio"][data-single="/concern/generic_works/new?add_works_to_collection=1"][data-batch="/batch_uploads/new?add_works_to_collection=1&payload_concern=GenericWork"]' # rubocop:disable Metrics/LineLength
      expect(rendered).to have_selector 'input[type="radio"][data-single="/concern/namespaced_works/nested_works/new?add_works_to_collection=1"][data-batch="/batch_uploads/new?add_works_to_collection=1&payload_concern=NamespacedWorks%3A%3ANestedWork"]' # rubocop:disable Metrics/LineLength
    end
  end

  context 'when add_works_to_collection exists' do
    before do
      allow(view).to receive(:params).and_return(add_works_to_collection: '1')
      render
    end
    it 'draws the modal with collection id' do
      expect(rendered).to have_selector 'input[type="radio"][data-single="/concern/generic_works/new?add_works_to_collection=1"][data-batch="/batch_uploads/new?add_works_to_collection=1&payload_concern=GenericWork"]' # rubocop:disable Metrics/LineLength
      expect(rendered).to have_selector 'input[type="radio"][data-single="/concern/namespaced_works/nested_works/new?add_works_to_collection=1"][data-batch="/batch_uploads/new?add_works_to_collection=1&payload_concern=NamespacedWorks%3A%3ANestedWork"]' # rubocop:disable Metrics/LineLength
    end
  end
end<|MERGE_RESOLUTION|>--- conflicted
+++ resolved
@@ -11,15 +11,11 @@
     allow(presenter).to receive(:each).and_yield(row1).and_yield(row2)
     # Because there is no i18n set up for this work type
     allow(row2).to receive(:name).and_return('Nested Work')
-<<<<<<< HEAD
-=======
-    render 'shared/select_work_type_modal', create_work_presenter: presenter
->>>>>>> 33b5c07f
   end
 
   context 'when no collections id' do
     before do
-      render
+      render 'shared/select_work_type_modal', create_work_presenter: presenter
     end
 
     it 'draws the modal' do
@@ -34,7 +30,7 @@
   context 'when collection id exists' do
     before do
       allow(view).to receive(:params).and_return(id: '1', controller: 'hyrax/dashboard/collections')
-      render
+      render 'shared/select_work_type_modal', create_work_presenter: presenter
     end
     it 'draws the modal with collection id' do
       expect(rendered).to have_selector 'input[type="radio"][data-single="/concern/generic_works/new?add_works_to_collection=1"][data-batch="/batch_uploads/new?add_works_to_collection=1&payload_concern=GenericWork"]' # rubocop:disable Metrics/LineLength
@@ -45,7 +41,7 @@
   context 'when add_works_to_collection exists' do
     before do
       allow(view).to receive(:params).and_return(add_works_to_collection: '1')
-      render
+      render 'shared/select_work_type_modal', create_work_presenter: presenter
     end
     it 'draws the modal with collection id' do
       expect(rendered).to have_selector 'input[type="radio"][data-single="/concern/generic_works/new?add_works_to_collection=1"][data-batch="/batch_uploads/new?add_works_to_collection=1&payload_concern=GenericWork"]' # rubocop:disable Metrics/LineLength
