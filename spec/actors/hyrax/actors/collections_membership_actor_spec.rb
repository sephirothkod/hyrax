RSpec.describe Hyrax::Actors::CollectionsMembershipActor do
  let(:user) { create(:user) }
  let(:ability) { ::Ability.new(user) }
  let(:curation_concern) { build(:work, user: user) }
  let(:attributes) { {} }
  let(:terminator) { Hyrax::Actors::Terminator.new }
  let(:env) { Hyrax::Actors::Environment.new(curation_concern, ability, attributes) }

  subject(:middleware) do
    stack = ActionDispatch::MiddlewareStack.new.tap do |middleware|
      middleware.use described_class
      middleware.use RemoveCollectionActor
      middleware.use Hyrax::Actors::GenericWorkActor
    end
    stack.build(terminator)
  end

  describe 'the next actor' do
    let(:collection) { create(:collection, create_access: true) }
    let(:attributes) do
      {
        member_of_collections_attributes: { '0' => { id: '123' } },
        title: ['test']
      }
    end

    before do
      allow(Collection).to receive(:find).with('123').and_return(collection)
      allow(curation_concern).to receive(:member_of_collections=)
    end

    it 'does not receive the member_of_collections_attributes' do
      expect(terminator).to receive(:create).with(Hyrax::Actors::Environment) do |k|
        expect(k.attributes).to eq("title" => ["test"])
      end
      subject.create(env)
    end
  end

  describe 'create' do
    let(:collection) { create(:collection, collection_type_settings: [:discoverable], user: user, create_access: true) }
    let(:attributes) do
      {
        member_of_collections_attributes: { '0' => { id: collection.id } },
        title: ['test']
      }
    end

    it 'adds it to the collection' do
      expect(subject.create(env)).to be true
      expect(collection.reload.member_objects).to eq [curation_concern]
    end

    context 'when multiple membership checker returns a non-nil value' do
      before do
        allow(Hyrax::MultipleMembershipChecker).to receive(:new).and_return(checker)
        allow(checker).to receive(:check).and_return(error_message)
      end

      let(:checker) { double('checker') }
      let(:error_message) { 'Error: foo bar' }

      it 'adds an error and returns false' do
        expect(env.curation_concern.errors).to receive(:add).with(:collections, error_message)
        expect(subject.create(env)).to be false
        expect(curation_concern.member_of_collections).to be_empty
      end
    end

    context "when work is in user's own collection and destroy is passed" do
      let(:collection) { create(:collection, user: user, title: ['A good title'], create_access: true) }
      let(:attributes) do
        { member_of_collections_attributes: { '0' => { id: collection.id, _destroy: 'true' } } }
      end

      before do
        curation_concern.member_of_collections = [collection]
        curation_concern.save!
      end

      it "removes the work from that collection" do
        expect(subject.create(env)).to be true
        expect(curation_concern.member_of_collections).to eq []
      end
    end

    context "when work is in another user's collection" do
      let(:other_user) { create(:user) }
      let(:other_collection) { create(:collection, user: other_user, title: ['A good title'], create_access: true) }

      before do
        curation_concern.member_of_collections = [other_collection]
        curation_concern.save!
      end

      it "doesn't remove the work from the other user's collection" do
        subject.create(env)
        expect(subject.create(env)).to be true
        expect(curation_concern.member_of_collections).to match_array [collection, other_collection]
      end
    end

<<<<<<< HEAD
    context "updates env" do
      let!(:collection_type) { create(:collection_type) }
      let!(:collection) { create(:collection, collection_type_gid: collection_type.gid, create_access: true) }

      subject(:middleware) do
        stack = ActionDispatch::MiddlewareStack.new.tap do |middleware|
          middleware.use described_class
        end
        stack.build(terminator)
      end

      context "when share applies to works" do
        before do
          allow(collection.collection_type).to receive(:share_applies_to_works).and_return(true)
        end

        context "and only one collection" do
          let(:attributes) do
            {
              member_of_collections_attributes: { '0' => { id: collection.id } },
              title: ['test']
            }
          end

          it "removes member_of_collections_attributes and adds collection_id to env" do
            expect(env.attributes).to have_key(:member_of_collections_attributes)
            expect(env.attributes[:member_of_collections_attributes].size).to eq 1
            expect(subject.create(env)).to be true
            expect(env.attributes).not_to have_key(:member_of_collections_attributes)
            expect(env.attributes).to have_key(:collection_id)
            expect(env.attributes[:collection_id]).to eq collection.id
          end
        end

        context "when more than one collection" do
          let(:collection2) { create(:collection, create_access: true) }
          let(:attributes) do
            {
              member_of_collections_attributes: {
                '0' => { id: collection.id },
                '1' => { id: collection2.id }
              },
              title: ['test']
            }
          end

          it "removes member_of_collections_attributes and does NOT add collection_id" do
            expect(env.attributes).to have_key(:member_of_collections_attributes)
            expect(env.attributes[:member_of_collections_attributes].size).to eq 2
            expect(subject.create(env)).to be true
            expect(env.attributes).not_to have_key(:member_of_collections_attributes)
            expect(env.attributes).not_to have_key(:collection_id)
          end
        end
      end

      context "when share does NOT apply to works" do
        before do
          allow(collection.collection_type).to receive(:share_applies_to_new_works?).and_return(false)
          allow(Collection).to receive(:find).with(collection.id).and_return(collection)
          allow(Collection).to receive(:find).with([collection.id]).and_return([collection])
        end

        context "and only one collection" do
          let(:attributes) do
            {
              member_of_collections_attributes: { '0' => { id: collection.id } },
              title: ['test']
            }
          end

          it "removes member_of_collection_ids and does NOT add collection_id" do
            expect(env.attributes).to have_key(:member_of_collections_attributes)
            expect(env.attributes[:member_of_collections_attributes].size).to eq 1
            expect(subject.create(env)).to be true
            expect(env.attributes).not_to have_key(:member_of_collections_attributes)
            expect(env.attributes).not_to have_key(:collection_id)
          end
        end
      end
    end
  end

  class RemoveCollectionActor < Hyrax::Actors::AbstractActor
    # The collection is normally removed by ApplyPermissionTemplateActor, but this test doesn't setup and call that actor.
    # So we are faking it here and removing it before the GenericWorkActor is called.  Otherwise, it tries to save a
    # property named collection_id which doesn't exist in GenericWork.
    def create(env)
      env.attributes.delete(:collection_id)
      next_actor.create(env)
    end
=======
    context 'when passing `member_of_collection_ids`' do
      let(:attributes) { { member_of_collection_ids: [collection.id], title: ['test'] } }

      it 'adds it to the collection' do
        skip 'this behavior past its deprecation sunset time and can be removed' if
          Hyrax::VERSION.split('.').first.to_i >= 3

        expect(subject.create(env)).to be true
        expect(collection.reload.member_objects).to eq [curation_concern]
      end

      context "when work is in user's own collection" do
        let(:attributes) { { member_of_collection_ids: [] } }

        it "removes the work from that collection" do
          skip 'this behavior past its deprecation sunset time and can be removed' if
            Hyrax::VERSION.split('.').first.to_i >= 3

          expect(subject.create(env)).to be true
          expect(collection.reload.member_objects).to be_empty
        end
      end

      describe "when work is in another user's collection" do
        let(:other_user)    { create(:user) }
        let(:collection)    { create(:collection, user: other_user, title: ['A good title']) }
        let(:my_collection) { create(:collection, title: ['My good title']) }

        let(:attributes) { { member_of_collection_ids: [my_collection.id] } }

        before do
          curation_concern.member_of_collections = [collection]
          curation_concern.save!
        end

        it "doesn't remove the work from the other user's collection" do
          skip 'this behavior past its deprecation sunset time and can be removed' if
            Hyrax::VERSION.split('.').first.to_i >= 3

          expect(subject.create(env)).to be true
          expect(curation_concern.member_of_collections)
            .to contain_exactly(collection, my_collection)
        end
      end
    end
>>>>>>> 089bff9e
  end
end<|MERGE_RESOLUTION|>--- conflicted
+++ resolved
@@ -100,7 +100,52 @@
       end
     end
 
-<<<<<<< HEAD
+    context 'when passing `member_of_collection_ids`' do
+      let(:attributes) { { member_of_collection_ids: [collection.id], title: ['test'] } }
+
+      it 'adds it to the collection' do
+        skip 'this behavior past its deprecation sunset time and can be removed' if
+          Hyrax::VERSION.split('.').first.to_i >= 3
+
+        expect(subject.create(env)).to be true
+        expect(collection.reload.member_objects).to eq [curation_concern]
+      end
+
+      context "when work is in user's own collection" do
+        let(:attributes) { { member_of_collection_ids: [] } }
+
+        it "removes the work from that collection" do
+          skip 'this behavior past its deprecation sunset time and can be removed' if
+            Hyrax::VERSION.split('.').first.to_i >= 3
+
+          expect(subject.create(env)).to be true
+          expect(collection.reload.member_objects).to be_empty
+        end
+      end
+
+      describe "when work is in another user's collection" do
+        let(:other_user)    { create(:user) }
+        let(:collection)    { create(:collection, user: other_user, title: ['A good title']) }
+        let(:my_collection) { create(:collection, title: ['My good title']) }
+
+        let(:attributes) { { member_of_collection_ids: [my_collection.id] } }
+
+        before do
+          curation_concern.member_of_collections = [collection]
+          curation_concern.save!
+        end
+
+        it "doesn't remove the work from the other user's collection" do
+          skip 'this behavior past its deprecation sunset time and can be removed' if
+            Hyrax::VERSION.split('.').first.to_i >= 3
+
+          expect(subject.create(env)).to be true
+          expect(curation_concern.member_of_collections)
+            .to contain_exactly(collection, my_collection)
+        end
+      end
+    end
+
     context "updates env" do
       let!(:collection_type) { create(:collection_type) }
       let!(:collection) { create(:collection, collection_type_gid: collection_type.gid, create_access: true) }
@@ -192,52 +237,5 @@
       env.attributes.delete(:collection_id)
       next_actor.create(env)
     end
-=======
-    context 'when passing `member_of_collection_ids`' do
-      let(:attributes) { { member_of_collection_ids: [collection.id], title: ['test'] } }
-
-      it 'adds it to the collection' do
-        skip 'this behavior past its deprecation sunset time and can be removed' if
-          Hyrax::VERSION.split('.').first.to_i >= 3
-
-        expect(subject.create(env)).to be true
-        expect(collection.reload.member_objects).to eq [curation_concern]
-      end
-
-      context "when work is in user's own collection" do
-        let(:attributes) { { member_of_collection_ids: [] } }
-
-        it "removes the work from that collection" do
-          skip 'this behavior past its deprecation sunset time and can be removed' if
-            Hyrax::VERSION.split('.').first.to_i >= 3
-
-          expect(subject.create(env)).to be true
-          expect(collection.reload.member_objects).to be_empty
-        end
-      end
-
-      describe "when work is in another user's collection" do
-        let(:other_user)    { create(:user) }
-        let(:collection)    { create(:collection, user: other_user, title: ['A good title']) }
-        let(:my_collection) { create(:collection, title: ['My good title']) }
-
-        let(:attributes) { { member_of_collection_ids: [my_collection.id] } }
-
-        before do
-          curation_concern.member_of_collections = [collection]
-          curation_concern.save!
-        end
-
-        it "doesn't remove the work from the other user's collection" do
-          skip 'this behavior past its deprecation sunset time and can be removed' if
-            Hyrax::VERSION.split('.').first.to_i >= 3
-
-          expect(subject.create(env)).to be true
-          expect(curation_concern.member_of_collections)
-            .to contain_exactly(collection, my_collection)
-        end
-      end
-    end
->>>>>>> 089bff9e
   end
 end