RSpec.describe Hyrax::Actors::CollectionsMembershipActor do
  let(:user) { create(:user) }
  let(:ability) { ::Ability.new(user) }
  let(:curation_concern) { build(:work) }
  let(:attributes) { {} }
  let(:terminator) { Hyrax::Actors::Terminator.new }
  let(:env) { Hyrax::Actors::Environment.new(curation_concern, ability, attributes) }

  subject(:middleware) do
    stack = ActionDispatch::MiddlewareStack.new.tap do |middleware|
      middleware.use described_class
      middleware.use RemoveCollectionActor
      middleware.use Hyrax::Actors::GenericWorkActor
    end
    stack.build(terminator)
  end

  describe 'the next actor' do
    let(:attributes) do
      {
        member_of_collections_attributes: { '0' => { id: '123' } },
        title: ['test']
      }
    end

    before do
      allow(Collection).to receive(:find).with('123')
      allow(curation_concern).to receive(:member_of_collections=)
    end

    it 'does not receive the member_of_collection_ids' do
      expect(terminator).to receive(:create).with(Hyrax::Actors::Environment) do |k|
        expect(k.attributes).to eq("title" => ["test"])
      end
      subject.create(env)
    end
  end

  describe 'create' do
    let(:collection) { create(:collection, edit_users: [user.user_key]) }
    let(:attributes) do
      {
        member_of_collections_attributes: { '0' => { id: collection.id } },
        title: ['test']
      }
    end

    it 'adds it to the collection' do
      expect(subject.create(env)).to be true
      expect(collection.reload.member_objects).to eq [curation_concern]
    end

<<<<<<< HEAD
    context 'when multiple membership checker returns a non-nil value' do
      before do
        allow(Hyrax::MultipleMembershipChecker).to receive(:new).and_return(checker)
        allow(checker).to receive(:check).and_return(error_message)
      end

      let(:checker) { double('checker') }
      let(:error_message) { 'Error: foo bar' }

      it 'adds an error and returns false' do
        expect(env.curation_concern.errors).to receive(:add).with(:collections, error_message)
        expect(subject.create(env)).to be false
        expect(curation_concern.member_of_collections).to be_empty
      end
    end

    context "when work is in user's own collection" do
=======
    describe "when work is in user's own collection and destroy is passed" do
>>>>>>> 2b551726
      let(:collection) { create(:collection, user: user, title: ['A good title']) }
      let(:attributes) do
        { member_of_collections_attributes: { '0' => { id: collection.id, _destroy: 'true' } } }
      end

      before do
        curation_concern.member_of_collections = [collection]
        curation_concern.save!
      end

      it "removes the work from that collection" do
        expect(subject.create(env)).to be true
        expect(curation_concern.member_of_collections).to eq []
      end
    end

<<<<<<< HEAD
    context "when work is in another user's collection" do
      let(:other_user) { create(:user) }
      let(:collection) { create(:collection, user: other_user, title: ['A good title']) }
=======
    describe "when work is in another user's collection" do
      let(:other_collection) { create(:collection, title: ['A good title']) }

      before do
        curation_concern.member_of_collections = [other_collection]
        curation_concern.save!
      end
>>>>>>> 2b551726

      it "doesn't remove the work from the other user's collection" do
        subject.create(env)
        expect(subject.create(env)).to be true
        expect(curation_concern.member_of_collections).to match_array [collection, other_collection]
      end
    end

    context "updates env" do
      let(:collection) { create(:collection) }

      subject(:middleware) do
        stack = ActionDispatch::MiddlewareStack.new.tap do |middleware|
          middleware.use described_class
        end
        stack.build(terminator)
      end

      context "when only one collection" do
        let(:attributes) do
          { member_of_collection_ids: [collection.id], title: ['test'] }
        end

        it "removes member_of_collection_ids and adds collection_id to env" do
          expect(env.attributes).to have_key(:member_of_collection_ids)
          expect(env.attributes[:member_of_collection_ids].size).to eq 1
          expect(subject.create(env)).to be true
          expect(env.attributes).not_to have_key(:member_of_collection_ids)
          expect(env.attributes).to have_key(:collection_id)
          expect(env.attributes[:collection_id]).to eq collection.id
        end
      end

      context "when more than one collection" do
        let(:collection2) { create(:collection) }
        let(:attributes) do
          { member_of_collection_ids: [collection.id, collection2.id], title: ['test'] }
        end

        it "removes member_of_collection_ids and does NOT add collection_id" do
          expect(env.attributes).to have_key(:member_of_collection_ids)
          expect(env.attributes[:member_of_collection_ids].size).to eq 2
          expect(subject.create(env)).to be true
          expect(env.attributes).not_to have_key(:member_of_collection_ids)
          expect(env.attributes).not_to have_key(:collection_id)
        end
      end
    end
  end

  class RemoveCollectionActor < Hyrax::Actors::AbstractActor
    # The collection is normally removed by ApplyPermissionTemplateActor, but this test doesn't setup and call that actor.
    # So we are faking it here and removing it before the GenericWorkActor is called.  Otherwise, it tries to save a
    # property named collection_id which doesn't exist in GenericWork.
    def create(env)
      env.attributes.delete(:collection_id)
      next_actor.create(env)
    end
  end
end<|MERGE_RESOLUTION|>--- conflicted
+++ resolved
@@ -50,7 +50,6 @@
       expect(collection.reload.member_objects).to eq [curation_concern]
     end
 
-<<<<<<< HEAD
     context 'when multiple membership checker returns a non-nil value' do
       before do
         allow(Hyrax::MultipleMembershipChecker).to receive(:new).and_return(checker)
@@ -67,10 +66,7 @@
       end
     end
 
-    context "when work is in user's own collection" do
-=======
-    describe "when work is in user's own collection and destroy is passed" do
->>>>>>> 2b551726
+    context "when work is in user's own collection and destroy is passed" do
       let(:collection) { create(:collection, user: user, title: ['A good title']) }
       let(:attributes) do
         { member_of_collections_attributes: { '0' => { id: collection.id, _destroy: 'true' } } }
@@ -87,24 +83,19 @@
       end
     end
 
-<<<<<<< HEAD
     context "when work is in another user's collection" do
       let(:other_user) { create(:user) }
-      let(:collection) { create(:collection, user: other_user, title: ['A good title']) }
-=======
-    describe "when work is in another user's collection" do
-      let(:other_collection) { create(:collection, title: ['A good title']) }
+      let(:other_collection) { create(:collection, user: other_user, title: ['A good title']) }
 
       before do
         curation_concern.member_of_collections = [other_collection]
         curation_concern.save!
       end
->>>>>>> 2b551726
 
       it "doesn't remove the work from the other user's collection" do
         subject.create(env)
         expect(subject.create(env)).to be true
-        expect(curation_concern.member_of_collections).to match_array [collection, other_collection]
+        expect(curation_concern.member_of_collections).to match_array [collection, other_collection] # TODO: Seems wrong that collection is included.  I don't see where this test adds the work to collection.
       end
     end
 
