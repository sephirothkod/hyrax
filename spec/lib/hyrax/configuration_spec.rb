--- conflicted
+++ resolved
@@ -63,11 +63,8 @@
   it { is_expected.to respond_to(:upload_path) }
   it { is_expected.to respond_to(:work_requires_files?) }
   it { is_expected.to respond_to(:extract_full_text?) }
-<<<<<<< HEAD
   it { is_expected.to respond_to(:nested_relationship_reindexer) }
   it { is_expected.to respond_to(:default_nested_relationship_reindexer) }
-=======
   it { is_expected.to respond_to(:whitelisted_ingest_dirs) }
   it { is_expected.to respond_to(:whitelisted_ingest_dirs=) }
->>>>>>> 9a0835d4
 end