require 'spec_helper'

describe UsersController, :type => :controller do
  let(:user) { FactoryGirl.create(:user) }
  before(:each) do
    sign_in user
    allow_any_instance_of(User).to receive(:groups).and_return([])
    allow(controller).to receive(:clear_session_user) ## Don't clear out the authenticated session
  end

  describe "#show" do
    it "show the user profile if user exists" do
      get :show, id: user.user_key
      expect(response).to be_success
      expect(response).to_not redirect_to(root_path)
      expect(flash[:alert]).to be_nil
    end
    it "redirects to root if user does not exist" do
      get :show, id: 'johndoe666'
      expect(response).to redirect_to(root_path)
      expect(flash[:alert]).to include ("User 'johndoe666' does not exist")
    end

    describe "when the user has trophies" do
<<<<<<< HEAD
      let(:file1) { GenericFile.create { |f| f.apply_depositor_metadata(user) } }
      let(:file2) { GenericFile.create { |f| f.apply_depositor_metadata(user) } }
      let(:file3) { GenericFile.create { |f| f.apply_depositor_metadata(user) } }
=======
      let(:user) { @user }
      let(:file1) { GenericFile.new.tap { |f| f.apply_depositor_metadata(user); f.save! } }
      let(:file2) { GenericFile.new.tap { |f| f.apply_depositor_metadata(user); f.save! } }
      let(:file3) { GenericFile.new.tap { |f| f.apply_depositor_metadata(user); f.save! } }
>>>>>>> eacbbbd4
      let!(:trophy1) { user.trophies.create!(generic_file_id: file1.noid) }
      let!(:trophy2) { user.trophies.create!(generic_file_id: file2.noid) }
      let!(:trophy3) { user.trophies.create!(generic_file_id: file3.noid) }

      it "show the user profile if user exists" do
        get :show, id: user.user_key
        expect(response).to be_success
        expect(assigns[:trophies]).to match_array([file1, file2, file3])
      end

    end
  end
  describe "#index" do
    let!(:u1) { FactoryGirl.create(:user) }
    let!(:u2) { FactoryGirl.create(:user) }

    describe "requesting html" do
      it "should test users" do
        get :index
        expect(assigns[:users]).to include(u1, u2)
        expect(response).to be_successful
      end
    end
    describe "requesting json" do
      it "should display users" do
        get :index, format: :json
        expect(response).to be_successful
        json = JSON.parse(response.body)
        expect(json.map{|u| u['id']}).to include(u1.email, u2.email)
        expect(json.map{|u| u['text']}).to include(u1.email, u2.email)
      end
    end

    describe "query users"  do
      it "finds the expected user via email" do
        get :index,  uq: u1.email
        expect(assigns[:users]).to include(u1)
        expect(assigns[:users]).to_not include(u2)
        expect(response).to be_successful
      end

      it "finds the expected user via display name" do
        u1.display_name = "Dr. Curator"
        u1.save
        u2.display_name = "Jr. Architect"
        u2.save
        allow_any_instance_of(User).to receive(:display_name).and_return("Dr. Curator", "Jr.Archivist")
        get :index,  uq: u1.display_name
        expect(assigns[:users]).to include(u1)
        expect(assigns[:users]).to_not include(u2)
        expect(response).to be_successful
        u1.display_name = nil
        u1.save
        u2.display_name = nil
        u2.save
      end

      it "uses the base query" do
        u3 = FactoryGirl.create(:user)
        allow(controller).to receive(:base_query).and_return(["email == \"#{u3.email}\""])
        get :index
        expect(assigns[:users]).to include(u3)
        expect(assigns[:users]).to_not include(u1, u2)
        u3.destroy
      end
    end
  end
  describe "#edit" do

    it "show edit form when user edits own profile" do
      get :edit, id: user.user_key
      expect(response).to be_success
      expect(response).to render_template('users/edit')
      expect(flash[:alert]).to be_nil
    end

    context "when user attempts to edit another profile" do
      let(:another_user) { FactoryGirl.create(:user) }
      it "redirects to show profile" do
        get :edit, id: another_user.user_key
        expect(response).to redirect_to(@routes.url_helpers.profile_path(another_user.to_param))
        expect(flash[:alert]).to include("Permission denied: cannot access this page.")
      end
    end

    describe "when the user has trophies" do
<<<<<<< HEAD
      let(:file1) { GenericFile.create { |f| f.apply_depositor_metadata(user) } }
      let(:file2) { GenericFile.create { |f| f.apply_depositor_metadata(user) } }
      let(:file3) { GenericFile.create { |f| f.apply_depositor_metadata(user) } }
=======
      let(:user) { @user }
      let(:file1) { GenericFile.new.tap { |f| f.apply_depositor_metadata(user); f.save! } }
      let(:file2) { GenericFile.new.tap { |f| f.apply_depositor_metadata(user); f.save! } }
      let(:file3) { GenericFile.new.tap { |f| f.apply_depositor_metadata(user); f.save! } }
>>>>>>> eacbbbd4
      let!(:trophy1) { user.trophies.create!(generic_file_id: file1.noid) }
      let!(:trophy2) { user.trophies.create!(generic_file_id: file2.noid) }
      let!(:trophy3) { user.trophies.create!(generic_file_id: file3.noid) }

      it "show the user profile if user exists" do
        get :edit, id: user.user_key
        expect(response).to be_success
        expect(assigns[:trophies]).to match_array([file1, file2, file3])
      end

    end
  end

  describe "#update" do
    context "the profile of another user" do
      let(:another_user) { FactoryGirl.create(:user) }
      it "should not allow other users to update" do
        post :update, id: another_user.user_key, user: { avatar: nil }
        expect(response).to redirect_to(@routes.url_helpers.profile_path(another_user.to_param))
        expect(flash[:alert]).to include("Permission denied: cannot access this page.")
      end
    end

    it "should set an avatar and redirect to profile" do
      expect(user.avatar?).to be false
      s1 = double('one')
      expect(UserEditProfileEventJob).to receive(:new).with(user.user_key).and_return(s1)
      expect(Sufia.queue).to receive(:push).with(s1).once
      f = fixture_file_upload('/1.5mb-avatar.jpg', 'image/jpg')
      post :update, id: user.user_key, user: { avatar: f }
      expect(response).to redirect_to(@routes.url_helpers.profile_path(user.to_param))
      expect(flash[:notice]).to include("Your profile has been updated")
      expect(User.find_by_user_key(user.user_key).avatar?).to be true
    end
    it "should validate the content type of an avatar" do
      expect(Sufia.queue).to receive(:push).never
      f = fixture_file_upload('/image.jp2', 'image/jp2')
      post :update, id: user.user_key, user: { avatar: f }
      expect(response).to redirect_to(@routes.url_helpers.edit_profile_path(user.to_param))
      expect(flash[:alert]).to include("Avatar You are not allowed to upload \"jp2\" files, allowed types: jpg, jpeg, png, gif, bmp, tif, tiff")
    end
    it "should validate the size of an avatar" do
      f = fixture_file_upload('/4-20.png', 'image/png')
      expect(Sufia.queue).to receive(:push).never
      post :update, id: user.user_key, user: { avatar: f }
      expect(response).to redirect_to(@routes.url_helpers.edit_profile_path(user.to_param))
      expect(flash[:alert]).to include("Avatar file size must be less than 2MB")
    end

    context "user with existing avatar" do
      before do
        f = fixture_file_upload('/world.png', 'image/png')
        user.update(avatar: f)
      end

      it "should delete an avatar" do
        s1 = double('one')
        expect(UserEditProfileEventJob).to receive(:new).with(user.user_key).and_return(s1)
        expect(Sufia.queue).to receive(:push).with(s1).once
        post :update, id: user.user_key, user: { remove_avatar: true }
        expect(response).to redirect_to(@routes.url_helpers.profile_path(user.to_param))
        expect(flash[:notice]).to include("Your profile has been updated")
        expect(User.find_by_user_key(user.user_key).avatar?).to be false
      end
    end

    it "should refresh directory attributes" do
      s1 = double('one')
      expect(UserEditProfileEventJob).to receive(:new).with(user.user_key).and_return(s1)
      expect(Sufia.queue).to receive(:push).with(s1).once
      expect_any_instance_of(User).to receive(:populate_attributes).once
      post :update, id: user.user_key, user: { update_directory: true }
      expect(response).to redirect_to(@routes.url_helpers.profile_path(user.to_param))
      expect(flash[:notice]).to include("Your profile has been updated")
    end
    it "should set an social handles" do
<<<<<<< HEAD
      expect(user.twitter_handle).to be_blank
      expect(user.facebook_handle).to be_blank
      expect(user.googleplus_handle).to be_blank
      expect(user.linkedin_handle).to be_blank
      post :update, id: user.user_key, user: { twitter_handle: 'twit', facebook_handle: 'face', googleplus_handle: 'goo', linkedin_handle:"link" }
      expect(response).to redirect_to(@routes.url_helpers.profile_path(user.to_param))
=======
      expect(@user.twitter_handle).to be_blank
      expect(@user.facebook_handle).to be_blank
      expect(@user.googleplus_handle).to be_blank
      expect(@user.linkedin_handle).to be_blank
      expect(@user.orcid).to be_blank
      post :update, id: @user.user_key, user: { twitter_handle: 'twit', facebook_handle: 'face', googleplus_handle: 'goo', linkedin_handle: "link", orcid: '0000-0000-1111-2222' }
      expect(response).to redirect_to(@routes.url_helpers.profile_path(@user.to_param))
>>>>>>> eacbbbd4
      expect(flash[:notice]).to include("Your profile has been updated")
      u = User.find_by_user_key(user.user_key)
      expect(u.twitter_handle).to eq 'twit'
      expect(u.facebook_handle).to eq 'face'
      expect(u.googleplus_handle).to eq 'goo'
      expect(u.linkedin_handle).to eq 'link'
      expect(u.orcid).to eq 'http://orcid.org/0000-0000-1111-2222'
    end
    it 'displays a flash when invalid ORCID is entered' do
      expect(@user.orcid).to be_blank
      post :update, id: @user.user_key, user: { orcid: 'foobar' }
      expect(response).to redirect_to(@routes.url_helpers.edit_profile_path(@user.to_param))
      expect(flash[:alert]).to include('Orcid must be a string of 19 characters, e.g., "0000-0000-0000-0000"')
    end

    context "when removing a trophy" do
<<<<<<< HEAD
      let(:file) { GenericFile.create { |f| f.apply_depositor_metadata(user) } }
=======
      let(:user) { @user }
      let(:file) { GenericFile.new.tap { |f| f.apply_depositor_metadata(user); f.save! } }
>>>>>>> eacbbbd4
      before do
        user.trophies.create!(generic_file_id: file.noid)
      end
      it "should remove a trophy" do
        expect {
          post :update, id: user.user_key,  'remove_trophy_'+file.noid => 'yes'
        }.to change { user.trophies.count }.by(-1)
        expect(response).to redirect_to(@routes.url_helpers.profile_path(user.to_param))
        expect(flash[:notice]).to include("Your profile has been updated")
      end
    end
  end

  describe "#follow" do
    let(:another_user) { FactoryGirl.create(:user) }
    it "should follow another user if not already following, and log an event" do
      expect(user.following?(another_user)).to be false
      s1 = double('one')
      expect(UserFollowEventJob).to receive(:new).with(user.user_key, another_user.user_key).and_return(s1)
      expect(Sufia.queue).to receive(:push).with(s1).once
      post :follow, id: another_user.user_key
      expect(response).to redirect_to(@routes.url_helpers.profile_path(another_user.to_param))
      expect(flash[:notice]).to include("You are following #{another_user.user_key}")
    end
    it "should redirect to profile if already following and not log an event" do
      allow_any_instance_of(User).to receive(:following?).with(another_user).and_return(true)
      expect(Sufia.queue).to receive(:push).never
      post :follow, id: another_user.user_key
      expect(response).to redirect_to(@routes.url_helpers.profile_path(another_user.to_param))
      expect(flash[:notice]).to include("You are following #{another_user.user_key}")
    end
    it "should redirect to profile if user attempts to self-follow and not log an event" do
      expect(Sufia.queue).to receive(:push).never
      post :follow, id: user.user_key
      expect(response).to redirect_to(@routes.url_helpers.profile_path(user.to_param))
      expect(flash[:alert]).to include("You cannot follow or unfollow yourself")
    end
  end

  describe "#unfollow" do
    let(:another_user) { FactoryGirl.create(:user) }
    it "should unfollow another user if already following, and log an event" do
      allow_any_instance_of(User).to receive(:following?).with(another_user).and_return(true)
      s1 = double('one')
      expect(UserUnfollowEventJob).to receive(:new).with(user.user_key, another_user.user_key).and_return(s1)
      expect(Sufia.queue).to receive(:push).with(s1).once
      post :unfollow, id: another_user.user_key
      expect(response).to redirect_to(@routes.url_helpers.profile_path(another_user.to_param))
      expect(flash[:notice]).to include("You are no longer following #{another_user.user_key}")
    end
    it "should redirect to profile if not following and not log an event" do
      allow(user).to receive(:following?).with(another_user).and_return(false)
      expect(Sufia.queue).to receive(:push).never
      post :unfollow, id: another_user.user_key
      expect(response).to redirect_to(@routes.url_helpers.profile_path(another_user.to_param))
      expect(flash[:notice]).to include("You are no longer following #{another_user.user_key}")
    end
    it "should redirect to profile if user attempts to self-follow and not log an event" do
      expect(Sufia.queue).to receive(:push).never
      post :unfollow, id: user.user_key
      expect(response).to redirect_to(@routes.url_helpers.profile_path(user.to_param))
      expect(flash[:alert]).to include("You cannot follow or unfollow yourself")
    end
  end

  describe "#toggle_trophy" do
     let(:file) { GenericFile.create { |f| f.apply_depositor_metadata(user) } }
     let(:file_id) { file.id }
     let(:another_user) { FactoryGirl.create(:user) }

     it "should trophy a file" do
      post :toggle_trophy, {id: user.user_key, file_id: file_id}
      json = JSON.parse(response.body)
      expect(json['user_id']).to eq user.id
      expect(json['generic_file_id']).to eq file_id
    end
     it "should not trophy a file for a different user" do
      post :toggle_trophy, {id: another_user.user_key, file_id: file_id}
      expect(response).to_not be_success
    end
     it "should not trophy a file with no edit privs" do
      sign_in another_user
      post :toggle_trophy, {id: another_user.user_key, file_id: file_id}
      expect(response).to_not be_success
    end
  end
end<|MERGE_RESOLUTION|>--- conflicted
+++ resolved
@@ -22,16 +22,9 @@
     end
 
     describe "when the user has trophies" do
-<<<<<<< HEAD
       let(:file1) { GenericFile.create { |f| f.apply_depositor_metadata(user) } }
       let(:file2) { GenericFile.create { |f| f.apply_depositor_metadata(user) } }
       let(:file3) { GenericFile.create { |f| f.apply_depositor_metadata(user) } }
-=======
-      let(:user) { @user }
-      let(:file1) { GenericFile.new.tap { |f| f.apply_depositor_metadata(user); f.save! } }
-      let(:file2) { GenericFile.new.tap { |f| f.apply_depositor_metadata(user); f.save! } }
-      let(:file3) { GenericFile.new.tap { |f| f.apply_depositor_metadata(user); f.save! } }
->>>>>>> eacbbbd4
       let!(:trophy1) { user.trophies.create!(generic_file_id: file1.noid) }
       let!(:trophy2) { user.trophies.create!(generic_file_id: file2.noid) }
       let!(:trophy3) { user.trophies.create!(generic_file_id: file3.noid) }
@@ -118,16 +111,9 @@
     end
 
     describe "when the user has trophies" do
-<<<<<<< HEAD
       let(:file1) { GenericFile.create { |f| f.apply_depositor_metadata(user) } }
       let(:file2) { GenericFile.create { |f| f.apply_depositor_metadata(user) } }
       let(:file3) { GenericFile.create { |f| f.apply_depositor_metadata(user) } }
-=======
-      let(:user) { @user }
-      let(:file1) { GenericFile.new.tap { |f| f.apply_depositor_metadata(user); f.save! } }
-      let(:file2) { GenericFile.new.tap { |f| f.apply_depositor_metadata(user); f.save! } }
-      let(:file3) { GenericFile.new.tap { |f| f.apply_depositor_metadata(user); f.save! } }
->>>>>>> eacbbbd4
       let!(:trophy1) { user.trophies.create!(generic_file_id: file1.noid) }
       let!(:trophy2) { user.trophies.create!(generic_file_id: file2.noid) }
       let!(:trophy3) { user.trophies.create!(generic_file_id: file3.noid) }
@@ -204,22 +190,13 @@
       expect(flash[:notice]).to include("Your profile has been updated")
     end
     it "should set an social handles" do
-<<<<<<< HEAD
       expect(user.twitter_handle).to be_blank
       expect(user.facebook_handle).to be_blank
       expect(user.googleplus_handle).to be_blank
       expect(user.linkedin_handle).to be_blank
-      post :update, id: user.user_key, user: { twitter_handle: 'twit', facebook_handle: 'face', googleplus_handle: 'goo', linkedin_handle:"link" }
-      expect(response).to redirect_to(@routes.url_helpers.profile_path(user.to_param))
-=======
-      expect(@user.twitter_handle).to be_blank
-      expect(@user.facebook_handle).to be_blank
-      expect(@user.googleplus_handle).to be_blank
-      expect(@user.linkedin_handle).to be_blank
-      expect(@user.orcid).to be_blank
-      post :update, id: @user.user_key, user: { twitter_handle: 'twit', facebook_handle: 'face', googleplus_handle: 'goo', linkedin_handle: "link", orcid: '0000-0000-1111-2222' }
-      expect(response).to redirect_to(@routes.url_helpers.profile_path(@user.to_param))
->>>>>>> eacbbbd4
+      expect(user.orcid).to be_blank
+      post :update, id: user.user_key, user: { twitter_handle: 'twit', facebook_handle: 'face', googleplus_handle: 'goo', linkedin_handle:"link", orcid: '0000-0000-1111-2222' }
+      expect(response).to redirect_to(@routes.url_helpers.profile_path(user.to_param))
       expect(flash[:notice]).to include("Your profile has been updated")
       u = User.find_by_user_key(user.user_key)
       expect(u.twitter_handle).to eq 'twit'
@@ -228,20 +205,16 @@
       expect(u.linkedin_handle).to eq 'link'
       expect(u.orcid).to eq 'http://orcid.org/0000-0000-1111-2222'
     end
+
     it 'displays a flash when invalid ORCID is entered' do
-      expect(@user.orcid).to be_blank
-      post :update, id: @user.user_key, user: { orcid: 'foobar' }
-      expect(response).to redirect_to(@routes.url_helpers.edit_profile_path(@user.to_param))
+      expect(user.orcid).to be_blank
+      post :update, id: user.user_key, user: { orcid: 'foobar' }
+      expect(response).to redirect_to(@routes.url_helpers.edit_profile_path(user.to_param))
       expect(flash[:alert]).to include('Orcid must be a string of 19 characters, e.g., "0000-0000-0000-0000"')
     end
 
     context "when removing a trophy" do
-<<<<<<< HEAD
       let(:file) { GenericFile.create { |f| f.apply_depositor_metadata(user) } }
-=======
-      let(:user) { @user }
-      let(:file) { GenericFile.new.tap { |f| f.apply_depositor_metadata(user); f.save! } }
->>>>>>> eacbbbd4
       before do
         user.trophies.create!(generic_file_id: file.noid)
       end
