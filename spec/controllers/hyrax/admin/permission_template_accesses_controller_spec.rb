RSpec.describe Hyrax::Admin::PermissionTemplateAccessesController do
  routes { Hyrax::Engine.routes }
  before do
    sign_in create(:user)
  end
  let(:hyrax) { Hyrax::Engine.routes.url_helpers }
  let(:permission_template_access) { create(:permission_template_access) }
  let(:source_id) { permission_template_access.permission_template.source_id }

  describe "destroy" do
    context "without admin privleges" do
      before do
        allow(controller.current_ability).to receive(:test_edit).with(source_id).and_return(false)
      end
      it "is unauthorized" do
        delete :destroy, params: { id: permission_template_access }
        expect(response).to be_unauthorized
      end
    end

    context "when signed in as an admin" do
      let(:permission_template_access) do
        create(:permission_template_access,
               :manage,
               permission_template: permission_template,
               agent_type: agent_type,
               agent_id: agent_id)
      end
<<<<<<< HEAD

      context 'when source is an admin set' do
        let(:permission_template) { create(:permission_template, source_id: admin_set.id, source_type: 'admin_set') }
        let(:admin_set) { create(:admin_set, edit_users: ['Liz']) }

        context 'when deleting the admin users group' do
          let(:agent_type) { 'group' }
          let(:agent_id) { 'admin' }

          it "fails" do
            expect(controller).to receive(:authorize!).with(:destroy, permission_template_access)
            expect do
              delete :destroy, params: { id: permission_template_access }
            end.not_to change { Hyrax::PermissionTemplateAccess.count }
            expect(response).to redirect_to(hyrax.edit_admin_admin_set_path(source_id, locale: 'en', anchor: 'participants'))
            expect(flash[:notice]).not_to eq I18n.t('participants', scope: 'hyrax.admin.admin_sets.form.permission_update_notices')
            expect(flash[:alert]).to eq 'The repository administrators group cannot be removed'
          end
        end

        context 'with deleting any agent other than the admin users group' do
          let(:agent_type) { 'user' }
          let(:agent_id) { 'Liz' }

          it "is successful" do
            expect(controller).to receive(:authorize!).with(:destroy, permission_template_access)
            expect do
              delete :destroy, params: { id: permission_template_access }
            end.to change { Hyrax::PermissionTemplateAccess.count }.by(-1)
            expect(response).to redirect_to(hyrax.edit_admin_admin_set_path(source_id, locale: 'en', anchor: 'participants'))
            expect(flash[:notice]).to eq(I18n.t('participants', scope: 'hyrax.admin.admin_sets.form.permission_update_notices'))
            expect(admin_set.reload.edit_users).to be_empty
          end
=======
      let(:permission_template) { create(:permission_template, admin_set_id: admin_set.id) }
      let(:admin_set) { create(:admin_set, edit_users: ['Liz']) }

      context 'when deleting the admin users group' do
        let(:agent_type) { 'group' }
        let(:agent_id) { 'admin' }

        it "is successful" do
          expect(controller).to receive(:authorize!).with(:destroy, permission_template_access)
          expect do
            delete :destroy, params: { id: permission_template_access }
          end.to change { Hyrax::PermissionTemplateAccess.count(-1) }
          expect(response).to redirect_to(hyrax.edit_admin_admin_set_path(admin_set_id, locale: 'en', anchor: 'participants'))
          expect(flash[:notice]).to eq I18n.t('participants', scope: 'hyrax.admin.admin_sets.form.permission_update_notices')
          expect(admin_set.reload.edit_users).to be_empty
>>>>>>> 3fca3528
        end
      end

      context 'when source is a collection' do
        let(:permission_template) { create(:permission_template, source_id: collection.id, source_type: 'collection') }
        let(:collection) { create(:collection, edit_users: ['Liz']) }

        context 'when deleting the admin users group' do
          let(:agent_type) { 'group' }
          let(:agent_id) { 'admin' }

          it "fails" do
            expect(controller).to receive(:authorize!).with(:destroy, permission_template_access)
            expect do
              delete :destroy, params: { id: permission_template_access }
            end.not_to change { Hyrax::PermissionTemplateAccess.count }
            expect(response).to redirect_to(hyrax.edit_dashboard_collection_path(source_id, locale: 'en', anchor: 'sharing'))
            expect(flash[:notice]).not_to eq I18n.t('sharing', scope: 'hyrax.dashboard.collections.form.permission_update_notices')
            expect(flash[:alert]).to eq 'The repository administrators group cannot be removed'
          end
        end

        context 'with deleting any agent other than the admin users group' do
          let(:agent_type) { 'user' }
          let(:agent_id) { 'Liz' }

          it "is successful" do
            expect(controller).to receive(:authorize!).with(:destroy, permission_template_access)
            expect do
              delete :destroy, params: { id: permission_template_access }
            end.to change { Hyrax::PermissionTemplateAccess.count }.by(-1)
            expect(response).to redirect_to(hyrax.edit_dashboard_collection_path(source_id, locale: 'en', anchor: 'sharing'))
            expect(flash[:notice]).to eq(I18n.t('sharing', scope: 'hyrax.dashboard.collections.form.permission_update_notices'))
          end
        end
      end
    end
  end
end<|MERGE_RESOLUTION|>--- conflicted
+++ resolved
@@ -26,7 +26,6 @@
                agent_type: agent_type,
                agent_id: agent_id)
       end
-<<<<<<< HEAD
 
       context 'when source is an admin set' do
         let(:permission_template) { create(:permission_template, source_id: admin_set.id, source_type: 'admin_set') }
@@ -36,14 +35,14 @@
           let(:agent_type) { 'group' }
           let(:agent_id) { 'admin' }
 
-          it "fails" do
+          it "is successful" do
             expect(controller).to receive(:authorize!).with(:destroy, permission_template_access)
             expect do
               delete :destroy, params: { id: permission_template_access }
-            end.not_to change { Hyrax::PermissionTemplateAccess.count }
+            end.to change { Hyrax::PermissionTemplateAccess.count }
             expect(response).to redirect_to(hyrax.edit_admin_admin_set_path(source_id, locale: 'en', anchor: 'participants'))
-            expect(flash[:notice]).not_to eq I18n.t('participants', scope: 'hyrax.admin.admin_sets.form.permission_update_notices')
-            expect(flash[:alert]).to eq 'The repository administrators group cannot be removed'
+            expect(flash[:notice]).to eq I18n.t('participants', scope: 'hyrax.admin.admin_sets.form.permission_update_notices')
+            expect(admin_set.reload.edit_users).to be_empty
           end
         end
 
@@ -60,23 +59,6 @@
             expect(flash[:notice]).to eq(I18n.t('participants', scope: 'hyrax.admin.admin_sets.form.permission_update_notices'))
             expect(admin_set.reload.edit_users).to be_empty
           end
-=======
-      let(:permission_template) { create(:permission_template, admin_set_id: admin_set.id) }
-      let(:admin_set) { create(:admin_set, edit_users: ['Liz']) }
-
-      context 'when deleting the admin users group' do
-        let(:agent_type) { 'group' }
-        let(:agent_id) { 'admin' }
-
-        it "is successful" do
-          expect(controller).to receive(:authorize!).with(:destroy, permission_template_access)
-          expect do
-            delete :destroy, params: { id: permission_template_access }
-          end.to change { Hyrax::PermissionTemplateAccess.count(-1) }
-          expect(response).to redirect_to(hyrax.edit_admin_admin_set_path(admin_set_id, locale: 'en', anchor: 'participants'))
-          expect(flash[:notice]).to eq I18n.t('participants', scope: 'hyrax.admin.admin_sets.form.permission_update_notices')
-          expect(admin_set.reload.edit_users).to be_empty
->>>>>>> 3fca3528
         end
       end
 
