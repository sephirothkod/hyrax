--- conflicted
+++ resolved
@@ -48,12 +48,8 @@
   describe '.model_attributes' do
     let(:permission_template) { create(:permission_template, source_id: source_id) }
     let!(:workflow) { create(:workflow, active: true, permission_template_id: permission_template.id) }
-<<<<<<< HEAD
     let(:source_id) { '123' }
-=======
-    let(:admin_set_id) { '123' }
     let(:file_set) { create(:file_set) }
->>>>>>> c5a970fe
     let(:params) do
       ActionController::Parameters.new(
         title: ['foo'],
