RSpec.describe Hyrax::AdminSetCreateService do
  let(:user) { create(:user) }

  describe '.create_default_admin_set', :clean_repo do
    let(:admin_set) { AdminSet.find(AdminSet::DEFAULT_ID) }

    # It is important to test the side-effects as a default admin set is a fundamental assumption for Hyrax.
    it 'creates AdminSet, Hyrax::PermissionTemplate, Sipity::Workflow(s), and activates a Workflow', slow: true do
      described_class.create_default_admin_set(admin_set_id: AdminSet::DEFAULT_ID, title: AdminSet::DEFAULT_TITLE)
      expect(admin_set.permission_template).to be_persisted
      expect(admin_set.active_workflow).to be_persisted
      # 7 responsibilities because:
      #  * 1 agent (admin group), multiplied by
      #  * 2 available workflows, multiplied by
      #  * 3 roles (from Hyrax::RoleRegistry), plus
      #  * 1 depositing role for the registered group in the default workflow, equals
      #  * 7
      expect(Sipity::WorkflowResponsibility.count).to eq 7
      expect(admin_set.read_groups).not_to include('public')
      expect(admin_set.edit_groups).to eq ['admin']
      # 2 access grants because:
      #  * 1 providing deposit access to registered group
      #  * 1 providing manage access to admin group
      expect(admin_set.permission_template.access_grants.count).to eq 2
      # Agents should be created for both the 'admin' and 'registered' groups
      expect(Sipity::Agent.distinct.pluck(:proxy_for_id)).to include('admin', 'registered')
      expect(Sipity::Agent.distinct.pluck(:proxy_for_type)).to include('Hyrax::Group')
    end
  end

  describe ".call" do
    subject { described_class.call(admin_set: admin_set, creating_user: user) }

    let(:admin_set) { AdminSet.new(title: ['test']) }

    context "when using the default admin set", :clean_repo do
      let(:admin_set) { AdminSet.new(id: AdminSet::DEFAULT_ID) }

      it 'will raise ActiveFedora::IllegalOperation if you attempt to a default admin set' do
        expect { subject }.to raise_error(RuntimeError)
      end
    end

    it "is a convenience method for .new#create" do
      service = instance_double(described_class)
      expect(described_class).to receive(:new).and_return(service)
      expect(service).to receive(:create)
      subject
    end
  end

  describe "an instance" do
    subject { service }

    let(:workflow_importer) { double(call: true) }
    let(:admin_set) { AdminSet.new(title: ['test']) }
    let(:service) { described_class.new(admin_set: admin_set, creating_user: user, workflow_importer: workflow_importer) }

    its(:default_workflow_importer) { is_expected.to respond_to(:call) }

    describe "#create" do
      subject { service.create }

      context "when the admin_set is valid" do
        let(:permission_template) { Hyrax::PermissionTemplate.find_by(source_id: admin_set.id) }
        let(:grants) { permission_template.access_grants }
        let(:available_workflows) { [create(:workflow), create(:workflow)] }

        # rubocop:disable RSpec/AnyInstance
        before do
          allow_any_instance_of(Hyrax::PermissionTemplate).to receive(:available_workflows).and_return(available_workflows)
          # Load expected Sipity roles, which were likely cleaned by DatabaseCleaner
          Hyrax.config.persist_registered_roles!
        end
        # rubocop:enable RSpec/AnyInstance

        it "creates an AdminSet, PermissionTemplate, Workflows, activates the default workflow, and sets access" do
          expect(Sipity::Workflow).to receive(:activate!).with(permission_template: kind_of(Hyrax::PermissionTemplate), workflow_name: Hyrax.config.default_active_workflow_name)
          expect do
            expect(subject).to be true
          end.to change { admin_set.persisted? }.from(false).to(true)
                                                .and change { Sipity::WorkflowResponsibility.count }.by(12)
          # 12 responsibilities because:
          #  * 2 agents (user + admin group), multiplied by
          #  * 2 available workflows, multiplied by
          #  * 3 roles (from Hyrax::RoleRegistry), equals
          #  * 12
<<<<<<< HEAD
          expect(admin_set.edit_users).to match_array([user.user_key])
          expect(admin_set.edit_groups).to match_array(['admin'])
          expect(admin_set.read_users).to match_array([])
          expect(admin_set.read_groups).to match_array(['public'])
=======
          expect(admin_set.read_groups).not_to include('public')
          expect(admin_set.edit_groups).to eq ['admin']
>>>>>>> 0d2e40e2
          expect(admin_set.creator).to eq [user.user_key]

          expect(workflow_importer).to have_received(:call).with(permission_template: permission_template)
          expect(permission_template).to be_persisted
          expect(grants.count).to eq 2
          expect(grants.pluck(:agent_type)).to include('group', 'user')
          expect(grants.pluck(:agent_id)).to include('admin', user.user_key)
          expect(grants.pluck(:access)).to include('manage')
        end
      end

      context "when the admin_set is invalid" do
        let(:admin_set) { AdminSet.new } # Missing title

        it { is_expected.to be false }
        it 'will not call the workflow_importer' do
          expect(workflow_importer).not_to have_received(:call)
        end
      end
    end
  end
end<|MERGE_RESOLUTION|>--- conflicted
+++ resolved
@@ -85,15 +85,10 @@
           #  * 2 available workflows, multiplied by
           #  * 3 roles (from Hyrax::RoleRegistry), equals
           #  * 12
-<<<<<<< HEAD
           expect(admin_set.edit_users).to match_array([user.user_key])
           expect(admin_set.edit_groups).to match_array(['admin'])
           expect(admin_set.read_users).to match_array([])
-          expect(admin_set.read_groups).to match_array(['public'])
-=======
           expect(admin_set.read_groups).not_to include('public')
-          expect(admin_set.edit_groups).to eq ['admin']
->>>>>>> 0d2e40e2
           expect(admin_set.creator).to eq [user.user_key]
 
           expect(workflow_importer).to have_received(:call).with(permission_template: permission_template)
