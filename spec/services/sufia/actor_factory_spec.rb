--- conflicted
+++ resolved
@@ -13,12 +13,9 @@
                          CurationConcerns::Actors::AttachFilesActor,
                          CurationConcerns::Actors::ApplyOrderActor,
                          CurationConcerns::Actors::InterpretVisibilityActor,
-<<<<<<< HEAD
                          Sufia::GrantEditToDepositorActor,
                          CurationConcerns::Actors::InitializeWorkflowActor,
-=======
                          Sufia::ApplyPermissionTemplateActor,
->>>>>>> 19f8fd7b
                          CurationConcerns::Actors::GenericWorkActor]
     end
   end
@@ -34,12 +31,9 @@
         CurationConcerns::Actors::AttachFilesActor,
         CurationConcerns::Actors::ApplyOrderActor,
         CurationConcerns::Actors::InterpretVisibilityActor,
-<<<<<<< HEAD
         Sufia::GrantEditToDepositorActor,
         CurationConcerns::Actors::InitializeWorkflowActor,
-=======
         Sufia::ApplyPermissionTemplateActor,
->>>>>>> 19f8fd7b
         CurationConcerns::Actors::GenericWorkActor
       ]
       expect(subject.first_actor_class).to eq Sufia::CreateWithRemoteFilesActor
