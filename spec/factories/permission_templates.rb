--- conflicted
+++ resolved
@@ -10,15 +10,9 @@
         admin_set =
           if source_id.present?
             begin
-<<<<<<< HEAD
               AdminSet.find(source_id)
-            rescue
+            rescue ActiveFedora::ObjectNotFoundError
               create(:admin_set, id: source_id)
-=======
-              AdminSet.find(admin_set_id)
-            rescue ActiveFedora::ObjectNotFoundError
-              create(:admin_set, id: admin_set_id)
->>>>>>> 2b551726
             end
           else
             create(:admin_set)
