--- conflicted
+++ resolved
@@ -3,21 +3,17 @@
     # @example let(:collection) { build(:collection, collection_type_settings: [:not_nestable, :discoverable, :sharable, :allow_multiple_membership]) }
 
     transient do
-<<<<<<< HEAD
-      user { FactoryGirl.create(:user) }
+      user { FactoryBot.create(:user) }
       # allow defaulting to default user collection
       collection_type_settings nil
       with_permission_template false
-=======
-      user { FactoryBot.create(:user) }
->>>>>>> b64ea8e0
     end
     sequence(:title) { |n| ["Title #{n}"] }
 
     after(:build) do |collection, evaluator|
       collection.apply_depositor_metadata(evaluator.user.user_key)
       if evaluator.collection_type_settings.present?
-        collection.collection_type = FactoryGirl.create(:collection_type, *evaluator.collection_type_settings)
+        collection.collection_type = FactoryBot.create(:collection_type, *evaluator.collection_type_settings)
       end
     end
 
@@ -65,14 +61,14 @@
 
   factory :user_collection, class: Collection do
     transient do
-      user { FactoryGirl.create(:user) }
+      user { FactoryBot.create(:user) }
     end
 
     sequence(:title) { |n| ["Title #{n}"] }
 
     after(:build) do |collection, evaluator|
       collection.apply_depositor_metadata(evaluator.user.user_key)
-      collection_type = FactoryGirl.create(:user_collection_type)
+      collection_type = FactoryBot.create(:user_collection_type)
       collection.collection_type_gid = collection_type.gid
     end
   end
@@ -80,7 +76,7 @@
   factory :typeless_collection, class: Collection do
     # should not have a collection type assigned
     transient do
-      user { FactoryGirl.create(:user) }
+      user { FactoryBot.create(:user) }
     end
 
     sequence(:title) { |n| ["Title #{n}"] }
