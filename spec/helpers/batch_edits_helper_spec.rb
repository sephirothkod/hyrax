--- conflicted
+++ resolved
@@ -9,52 +9,33 @@
     context "with my works" do
       let(:controller_path) { "hyrax/my/works" }
       it "shows the check all dropdown" do
-<<<<<<< HEAD
-        expect(subject).to have_css("span.glyphicon-cog")
-=======
-        allow(controller).to receive(:params).and_return(controller: "my/works")
         expect(subject).to have_css("span.caret")
-        expect(subject).to have_content t("sufia.dashboard.my.action.select_all")
-        expect(subject).to have_content t("sufia.dashboard.my.action.select_none")
->>>>>>> 89bc55b9
+        expect(subject).to have_content t("hyrax.dashboard.my.action.select_all")
+        expect(subject).to have_content t("hyrax.dashboard.my.action.select_none")
       end
     end
 
     context "with my shares" do
       let(:controller_path) { "hyrax/my/shares" }
       it "shows the check all dropdown" do
-<<<<<<< HEAD
-        expect(subject).to have_css("span.glyphicon-cog")
-=======
-        allow(controller).to receive(:params).and_return(controller: "my/shares")
         expect(subject).to have_css("span.caret")
-        expect(subject).to have_content t("sufia.dashboard.my.action.select_all")
-        expect(subject).to have_content t("sufia.dashboard.my.action.select_none")
->>>>>>> 89bc55b9
+        expect(subject).to have_content t("hyrax.dashboard.my.action.select_all")
+        expect(subject).to have_content t("hyrax.dashboard.my.action.select_none")
       end
     end
 
     context "with my highlights" do
       let(:controller_path) { "hyrax/my/highlights" }
       it "shows the check all dropdown" do
-<<<<<<< HEAD
-        expect(subject).to have_css("span.glyphicon-cog")
-=======
-        allow(controller).to receive(:params).and_return(controller: "my/shares")
         expect(subject).to have_css("span.caret")
-        expect(subject).to have_content t("sufia.dashboard.my.action.select_all")
-        expect(subject).to have_content t("sufia.dashboard.my.action.select_none")
->>>>>>> 89bc55b9
+        expect(subject).to have_content t("hyrax.dashboard.my.action.select_all")
+        expect(subject).to have_content t("hyrax.dashboard.my.action.select_none")
       end
     end
 
     context "with my collections" do
       let(:controller_path) { "hyrax/my/collections" }
       it "does not show the check all dropdown" do
-<<<<<<< HEAD
-=======
-        allow(controller).to receive(:params).and_return(controller: "my/collections")
->>>>>>> 89bc55b9
         expect(subject).to be_nil
       end
     end
