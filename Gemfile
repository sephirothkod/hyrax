--- conflicted
+++ resolved
@@ -16,12 +16,8 @@
   gem 'ruby-prof'
   gem 'cucumber-rails', '~> 1.0', :require => false
   gem 'database_cleaner'
-<<<<<<< HEAD
-  gem 'capybara'
   gem 'devise'
-=======
   gem 'capybara', '~>1.1.3'
->>>>>>> ef47e62a
   gem 'bcrypt-ruby'
   gem "jettywrapper"
   gem "factory_girl_rails", "~> 4.1.0"
